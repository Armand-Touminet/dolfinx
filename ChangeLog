--- conflicted
+++ resolved
@@ -1,9 +1,6 @@
-<<<<<<< HEAD
-=======
 - Make interior facet integrals define - and + cells ordered by cell_domains value.
 - Remove deprecated arguments *_domains from assemble() and Form().
 - Change measure definition notation from dx[mesh_function] to dx(subdomain_data=mesh_function).
->>>>>>> f09a33ba
 - Set locale to "C" before reading from file
 - Change GenericDofMap::cell_dofs return type from const std::vector<..>&
 	to ArrayView<const ..>
