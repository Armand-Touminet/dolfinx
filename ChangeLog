<<<<<<< HEAD
- Remove cmake.local, replaced by fenics-install-component.sh
=======
- Make interior facet integrals define - and + cells ordered by cell_domains value.
- Remove deprecated arguments *_domains from assemble() and Form().
- Change measure definition notation from dx[mesh_function] to dx(subdomain_data=mesh_function).
- Set locale to "C" before reading from file
>>>>>>> efdbc70d
- Change GenericDofMap::cell_dofs return type from const std::vector<..>&
	to ArrayView<const ..>
- Add ArrayView class for views into arrays
- Change fall back linear algebra backend to Eigen
- Add Eigen linear algebra backend
- Remove deprecated GenericDofMap::geometric_dim function (fixes Issue #443)
- Add quadrature rules for multimesh/cut-cell integration up to order 6
- Implement MPI reductions and XML ouput of Table class
- list_timings() is now collective and returns MPI average acrros processes
- Add dump_timings_to_xml()
- Add enum TimingType { wall, user, system } for selecting wall-clock,
  user and system time in timing routines
- Bump required SWIG version to 3.0.3
- Increase default maximum iterations in NewtonSolver to 50.
1.5.0 [2015-01-12]
 - DG demos working is parallel
 - Simplify re-use of LU factorisations
 - CMake 3 compatibility
 - Make underlying SLEPc object accessible
 - Full support for linear algebra backends with 64-bit integers
 - Add smoothed aggregation AMG elasticity demo
 - Add support for slepc4py
 - Some self-assignment fixes in mesh data structures
 - Deprecated GenericDofMap::geometric_dimension()
 - Experimental support for ghosted meshes (overlapping region in parallel)
 - Significant memory reduction in dofmap storage
 - Re-write dofmap construction with significant performance and scaling
	improvements in parallel
 - Switch to local (process-wise) indexing for dof indices
 - Support local (process-wise) indexing in linear algerbra backends
 - Added support for PETSc 3.5, require version >= 3.3
 - Exposed DofMap::tabulate_local_to_global_dofs,
	MeshEntity::sharing_processes in Python
 - Added GenericDofmap::local_dimension("all"|"owned"|"unowned")
 - Added access to SLEPc or slepc4py EPS object of SLEPcEigenSolver
	(requires slepc4py version >= 3.5.1)
 - LinearOperator can now be accessed using petsc4py
 - Add interface (PETScTAOSolver) for the PETSc nonlinear (bound-constrained)
	optimisation solver (TAO)
 - Add GenericMatrix::nnz() function to return number of nonzero
	entries in matrix (fixes #110)
 - Add smoothed aggregation algerbraic multigrid demo for elasticity
 - Add argument 'function' to project, to store the result into a preallocated
	function
 - Remove CGAL dependency and mesh generation, now provided by mshr
 - Python 2.7 required
 - Add experimental Python 3 support. Need swig version 3.0.3 or later
 - Move to py.test, speed up unit tests and make tests more robust in parallel
 - Repeated initialization of PETScMatrix is now an error
 - MPI interface change: num_processes -> size, process_number -> rank
 - Add optional argument project(..., function=f), to avoid superfluous
	allocation
 - Remove excessive printing of points during extrapolation
 - Clean up DG demos by dropping restrictions of Constants: c('+') -> c
 - Fix systemassembler warning when a and L both provide the same subdomain
	data.
 - Require mesh instead of cell argument to FacetArea, FacetNormal,
	CellSize, CellVolume, SpatialCoordinate, Circumradius,
	MinFacetEdgeLength, MaxFacetEdgeLength
 - Remove argument reset_sparsity to assemble()
 - Simplify assemble() and Form() signature: remove arguments mesh,
	coefficients, function_spaces, common_cell. These are now
	all found by inspecting the UFL form
 - Speed up assembly of forms with multiple integrals depending on
	different functions, e.g. f*dx(1) + g*dx(2).
 - Handle accessing of GenericVectors using numpy arrays in python layer
	instead of in hard-to-maintain C++ layer
 - Add support for mpi groups in jit-compilation
 - Make access to HDFAttributes more dict like
 - Add 1st and 2nd order Rush Larsen schemes for the PointIntegralSolver
 - Add vertex assembler for PointIntegrals
 - Add support for assembly of custom_integral
 - Add support for multimesh assembly, function spaces, dofmaps and functions
 - Fix to Cell-Point collision detection to prevent Points inside the mesh
	from falling between Cells due to rounding errors
 - Enable reordering of cells and vertices in parallel via SCOTCH and the
	Giibs-Poole-Stockmeyer algorithm
 - Efficiency improvements in dof assignment in parallel, working on HPC up to
	24000 cores
 - Introduction of PlazaRefinement methods based on refinement of the Mesh
	skeleton, giving better quality refinement in 3D in parallel
 - Basic support for 'ghost cells' allowing integration over interior facets in
	parallel
1.4.0 [2014-06-02]
 - Feature: Add set_diagonal (with GenericVector) to GenericMatrix
 - Fix many bugs associated with cell orientations on manifolds
 - Force all global dofs to be ordered last and to be on the last process
	in parallel
 - Speed up dof reordering of mixed space including global dofs by removing
	the latter from graph reordering
 - Force all dofs on a shared facet to be owned by the same process
 - Add FEniCS ('fenics') Python module, identical with DOLFIN Python module
 - Add function Form::set_some_coefficients()
 - Remove Boost.MPI dependency
 - Change GenericMatrix::compresss to return a new matrix (7be3a29)
 - Add function GenericTensor::empty()
 - Deprecate resizing of linear algebra via the GenericFoo interfaces
	(fixes #213)
 - Deprecate MPI::process_number() in favour of MPI::rank(MPI_Comm)
 - Use PETSc built-in reference counting to manage lifetime of wrapped PETSc
	objects
 - Remove random access function from MeshEntityIterator (fixes #178)
 - Add support for VTK 6 (fixes #149)
 - Use MPI communicator in interfaces. Permits the creation of distributed and
	local objects, e.g. Meshes.
 - Reduce memory usage and increase speed of mesh topology computation
1.3.0 [2014-01-07]
 - Feature: Enable assignment of sparse MeshValueCollections to MeshFunctions
 - Feature: Add free function assign that is used for sub function assignment
 - Feature: Add class FunctionAssigner that cache dofs for sub function
	assignment
 - Fix runtime dependency on checking swig version
 - Deprecate DofMap member methods vertex_to_dof_map and dof_to_vertex_map
 - Add free functions: vertex_to_dof_map and dof_to_vertex_map, and correct the
	ordering of the map.
 - Introduce CompiledSubDomain a more robust version of compiled_subdomains,
	which is now deprecated
 - CMake now takes care of calling the correct generate-foo script if so needed.
 - Feature: Add new built-in computational geometry library (BoundingBoxTree)
 - Feature: Add support for setting name and label to an Expression when
	constructed
 - Feature: Add support for passing a scalar GenericFunction as default value
	to a CompiledExpression
 - Feature: Add support for distance queries for 3-D meshes
 - Feature: Add PointIntegralSolver, which uses the MultiStageSchemes to solve
	local ODEs at Vertices
 - Feature: Add RKSolver and MultiStageScheme for general time integral solvers
 - Feature: Add support for assigning a Function with linear combinations of
	Functions, which lives in the same FunctionSpace
 - Added Python wrapper for SystemAssembler
 - Added a demo using compiled_extension_module with separate source files
 - Fixes for NumPy 1.7
 - Remove DOLFIN wrapper code (moved to FFC)
 - Add set_options_prefix to PETScKrylovSolver
 - Remove base class BoundarCondition
 - Set block size for PETScMatrix when available from TensorLayout
 - Add support to get block compressed format from STLMatrix
 - Add detection of block structures in the dofmap for vector equations
 - Expose PETSc GAMG parameters
 - Modify SystemAssembler to support separate assembly of A and b
1.2.0 [2013-03-24]
 - Fixes bug where child/parent hierarchy in Python were destroyed
 - Add utility script dolfin-get-demos
 - MeshFunctions in python now support iterable protocol
 - Add timed VTK output for Mesh and MeshFunction in addtion to Functions
 - Expose ufc::dofmap::tabulate_entity_dofs to GenericDofMap interface
 - Expose ufc::dofmap::num_entity_dofs to GenericDofMap interface
 - Allow setting of row dof coordinates in preconditioners (only works with
	PETSc backed for now)
 - Expose more PETSc/ML parameters
 - Improve speed to tabulating coordinates in some DofMap functions
 - Feature: Add support for passing a Constant as default value to a
	CompiledExpression
 - Fix bug in dimension check for 1-D ALE
 - Remove some redundant graph code
 - Improvements in speed of parallel dual graph builder
 - Fix bug in XMDF output for cell-based Functions
 - Fixes for latest version of clang compiler
 - LocalSolver class added to efficiently solve cell-wise problems
 - New implementation of periodic boundary conditions. Now incorporated into
	the dofmap
 - Optional arguments to assemblers removed
 - SymmetricAssembler removed
 - Domains for assemblers can now only be attached to forms
 - SubMesh can now be constructed without a CellFunction argument, if the
	MeshDomain contains marked celldomains.
 - MeshDomains are propagated to a SubMesh during construction
 - Simplify generation of a MeshFunction from MeshDomains: No need to call
	mesh_function with mesh
 - Rename dolfin-config.cmake to DOLFINConfig.cmake
 - Use CMake to configure JIT compilation of extension modules
 - Feature: Add vertex_to_dof_map to DofMap, which map vertex indices to
	dolfin dofs
 - Feature: Add support for solving on m dimensional meshes embedded in n >= m
	dimensions
1.1.0 [2013-01-08]
 - Add support for solving singular problems with Krylov solvers (PETSc only)
 - Add new typedef dolfin::la_index for consistent indexing with linear algebra
	backends.
 - Change default unsigned integer type to std::size_t
 - Add support to attaching operator null space to preconditioner
   (required for smoothed aggregation AMG)
 - Add basic interface to the PETSc AMG preconditioner
 - Make SCOTCH default graph partitioner (GNU-compatible free license, unlike
	ParMETIS)
 - Add scalable construction of mesh dual graph for mesh partitioning
 - Improve performance of mesh building in parallel
 - Add mesh output to SVG
 - Add support for Facet and cell markers to mesh converted from Diffpack
 - Add support for Facet and cell markers/attributes to mesh converted from
	Triangle
 - Change interface for auto-adaptive solvers: these now take the goal
   functional as a constructor argument
 - Add memory usage monitor: monitor_memory_usage()
 - Compare mesh hash in interpolate_vertex_values
 - Add hash() for Mesh and MeshTopology
 - Expose GenericVector::operator{+=,-=,+,-}(double) to Python
 - Add function Function::compute_vertex_values not needing a mesh argument
 - Add support for XDMF and HDF5
 - Add new interface LinearOperator for matrix-free linear systems
 - Remove MTL4 linear algebra backend
 - Rename down_cast --> as_type in C++ / as_backend_type in Python
 - Remove KrylovMatrix interface
 - Remove quadrature classes
 - JIT compiled C++ code can now include a dolfin namespace
 - Expression string parsing now understand C++ namespace such as std::cosh
 - Fix bug in Expression so one can pass min, max
 - Fix bug in SystemAssembler, where mesh.init(D-1, D) was not called before assemble
 - Fix bug where the reference count of Py_None was not increased
 - Fix bug in reading TimeSeries of size smaller than 3
 - Improve code design for Mesh FooIterators to avoid dubious down cast
 - Bug fix in destruction of PETSc user preconditioners
 - Add CellVolume(mesh) convenience wrapper to Python interface for UFL function
 - Fix bug in producing outward pointing normals of BoundaryMesh
 - Fix bug introduced by SWIG 2.0.5, where typemaps of templated typedefs
   are not handled correctly
 - Fix bug introduced by SWIG 2.0.5, which treated uint as Python long
 - Add check that sample points for TimeSeries are monotone
 - Fix handling of parameter "report" in Krylov solvers
 - Add new linear algebra backend "PETScCusp" for GPU-accelerated linear algebra
 - Add sparray method in the Python interface of GenericMatrix, requires scipy.sparse
 - Make methods that return a view of contiguous c-arrays, via a NumPy array, keep a reference from the object so it wont get out of scope
 - Add parameter: "use_petsc_signal_handler", which enables/disable PETSc system signals
 - Avoid unnecessary resize of result vector for A*b
 - MPI functionality for distributing values between neighbours
 - SystemAssembler now works in parallel with topological/geometric boundary search
 - New symmetric assembler with ability for stand-alone RHS assemble
 - Major speed-up of DirichletBC computation and mesh marking
 - Major speed-up of assembly of functions and expressions
 - Major speed-up of mesh topology computation
 - Add simple 2D and 3D mesh generation (via CGAL)
 - Add creation of mesh from triangulations of points (via CGAL)
 - Split the SWIG interface into six combined modules instead of one
 - Add has_foo to easy check what solver and preconditioners are available
 - Add convenience functions for listing available linear_algebra_backends
 - Change naming convention for cpp unit tests test.cpp -> Foo.cpp
 - Added cpp unit test for GenericVector::operator{-,+,*,/}= for all la backends
 - Add functionality for rotating meshes
 - Add mesh generation based on NETGEN constructive solid geometry
 - Generalize SparsityPattern and STLMatrix to support column-wise storage
 - Add interfaces to wrap PaStiX and MUMPS direct solvers
 - Add CoordinateMatrix class
 - Make STLMatrix work in parallel
 - Remove all tr1::tuple and use boost::tuple
 - Fix wrong link in Python quick reference.
1.0.0 [2011-12-07]
 - Change return value of IntervalCell::facet_area() 0.0 --> 1.0.
 - Recompile all forms with FFC 1.0.0
 - Fix for CGAL 3.9 on OS X
 - Improve docstrings for Box and Rectangle
 - Check number of dofs on local patch in extrapolation
1.0-rc2 [2011-11-28]
 - Fix bug in 1D mesh refinement
 - Fix bug in handling of subdirectories for TimeSeries
 - Fix logic behind vector assignment, especially in parallel
1.0-rc1 [2011-11-21]
 - 33 bugs fixed
 - Implement traversal of bounding box trees for all codimensions
 - Edit and improve all error messages
 - Added [un]equality operator to FunctionSpace
 - Remove batch compilation of Expression (Expressions) from Python interface
 - Added get_value to MeshValueCollection
 - Added assignment operator to MeshValueCollection
1.0-beta2 [2011-10-26]
 - Change search path of parameter file to ~/.fenics/dolfin_parameters.xml
 - Add functions Parameters::has_parameter, Parameters::has_parameter_set
 - Added option to store all connectivities in a mesh for TimeSeries (false by default)
 - Added option for gzip compressed binary files for TimeSeries
 - Propagate global parameters to Krylov and LU solvers
 - Fix OpenMp assemble of scalars
 - Make OpenMP assemble over sub domains work
 - DirichletBC.get_boundary_values, FunctionSpace.collapse now return a dict in Python
 - Changed name of has_la_backend to has_linear_algebra_backend
 - Added has_foo functions which can be used instead of the HAS_FOO defines
 - Less trict check on kwargs for compiled Expression
 - Add option to not right-justify tables
 - Rename summary --> list_timings
 - Add function list_linear_solver_methods
 - Add function list_lu_solver_methods
 - Add function list_krylov_solver_methods
 - Add function list_krylov_solver_preconditioners
 - Support subdomains in SystemAssembler (not for interior facet integrals)
 - Add option functionality apply("flush") to PETScMatrix
 - Add option finalize_tensor=true to assemble functions
 - Solver parameters can now be passed to solve
 - Remove deprecated function Variable::disp()
 - Remove deprecated function logging()
 - Add new class MeshValueCollection
 - Add new class MeshDomains replacing old storage of boundary markers
   as part of MeshData. The following names are no longer supported:
   * boundary_facet_cells
   * boundary_facet_numbers
   * boundary_indicators
   * material_indicators
   * cell_domains
   * interior_facet_domains
   * exterior_facet_domains
 - Rename XML tag <meshfunction> --> <mesh_function>
 - Rename SubMesh data "global_vertex_indices" --> "parent_vertex_indices"
 - Get XML input/output of boundary markers working again
 - Get FacetArea working again
1.0-beta [2011-08-11]
 - Print percentage of non-zero entries when computing sparsity patterns
 - Use ufl.Real for Constant in Python interface
 - Add Dirichlet boundary condition argument to Python project function
 - Add remove functionality for parameter sets
 - Added out typemap for vector of shared_ptr objects
 - Fix typemap bug for list of shared_ptr objects
 - Support parallel XML vector io
 - Add support for gzipped XML output
 - Use pugixml for XML output
 - Move XML SAX parser to libxml2 SAX2 interface
 - Simplify XML io
 - Change interface for variational problems, class VariationalProblem removed
 - Add solve interface: solve(a == L), solve(F == 0)
 - Add new classes Linear/NonlinearVariationalProblem
 - Add new classes Linear/NonlinearVariationalSolver
 - Ad form class aliases ResidualForm and Jacobian form in wrapper code
 - Default argument to variables in Expression are passed as kwargs in the
   Python interface
 - Add has_openmp as utility function in Python interface
 - Add improved error reporting using dolfin_error
 - Use Boost to compute Legendre polynolials
 - Remove ode code
 - Handle parsing of unrecognized command-line parameters
 - All const std::vector<foo>& now return a read-only NumPy array
 - Make a robust macro for generating a NumPy array from data
 - Exposing low level fem functionality to Python, by adding a
   Cell -> ufc::cell typemap
 - Added ufl_cell as a method to Mesh in Python interface
 - Fix memory leak in Zoltan interface
 - Remove some 'new' for arrays in favour of std::vector
 - Added cell as an optional argument to Constant
 - Prevent the use of non contiguous NumPy arrays for most typemaps
 - Point can now be used to evaluate a Function or Expression in Python
 - Fixed dimension check for Function and Expression eval in Python
 - Fix compressed VTK output for tensors in 2D
0.9.11 [2011-05-16]
 - Change license from LGPL v2.1 to LGPL v3 or later
 - Moved meshconverter to dolfin_utils
 - Add support for conversion of material markers for Gmsh meshes
 - Add support for point sources (class PointSource)
 - Rename logging --> set_log_active
 - Add parameter "clear_on_write" to TimeSeries
 - Add support for input/output of nested parameter sets
 - Check for dimensions in linear solvers
 - Add support for automated error control for variational problems
 - Add support for refinement of MeshFunctions after mesh refinement
 - Change order of test and trial spaces in Form constructors
 - Make SWIG version >= 2.0 a requirement
 - Recognize subdomain data in Assembler from both Form and Mesh
 - Add storage for subdomains (cell_domains etc) in Form class
 - Rename MeshData "boundary facet cells" --> "boundary_facet_cells"
 - Rename MeshData "boundary facet numbers" --> "boundary_facet_numbers"
 - Rename MeshData "boundary indicators" --> "boundary_indicators"
 - Rename MeshData "exterior facet domains" --> "exterior_facet_domains"
 - Updates for UFC 2.0.1
 - Add FiniteElement::evaluate_basis_derivatives_all
 - Add support for VTK output of facet-based MeshFunctions
 - Change default log level from PROGRESS to INFO
 - Add copy functions to FiniteElement and DofMap
 - Simplify DofMap
 - Interpolate vector values when reading from time series
0.9.10 [2011-02-23]
 - Updates for UFC 2.0.0
 - Handle TimeSeries stored backward in time (automatic reversal)
 - Automatic storage of hierarchy during refinement
 - Remove directory/library 'main', merged into 'common'
 - dolfin_init --> init, dolfin_set_precision --> set_precision
 - Remove need for mesh argument to functional assembly when possible
 - Add function set_output_stream
 - Add operator () for evaluation at points for Function/Expression in C++
 - Add abs() to GenericVector interface
 - Fix bug for local refinement of manifolds
 - Interface change: VariationalProblem now takes: a, L or F, (dF)
 - Map linear algebra objects to processes consistently with mesh parition
 - Lots of improvemenst to parallel assembly, dof maps and linear algebra
 - Add lists supported_elements and supported_elements_for_plotting in Python
 - Add script dolfin-plot for plotting meshes and elements from the command-line
 - Add support for plotting elements from Python
 - Add experimental OpenMP assembler
 - Thread-safe fixed in Function class
 - Make GenericFunction::eval thread-safe (Data class removed)
 - Optimize and speedup topology computation (mesh.init())
 - Add function Mesh::clean() for cleaning out auxilliary topology data
 - Improve speed and accuracy of timers
 - Fix bug in 3D uniform mesh refinement
 - Add built-in meshes UnitTriangle and UnitTetrahedron
 - Only create output directories when they don't exist
 - Make it impossible to set the linear algebra backend to something illegal
 - Overload value_shape instead of dim for userdefined Python Expressions
 - Permit unset parameters
 - Search only for BLAS library (not cblas.h)
0.9.9 [2010-09-01]
 - Change build system to CMake
 - Add named MeshFunctions: VertexFunction, EdgeFunction, FaceFunction, FacetFunction, CellFunction
 - Allow setting constant boundary conditions directly without using Constant
 - Allow setting boundary conditions based on string ("x[0] == 0.0")
 - Create missing directories if specified as part of file names
 - Allow re-use of preconditioners for most backends
 - Fixes for UMFPACK solver on some 32 bit machines
 - Provide access to more Hypre preconditioners via PETSc
 - Updates for SLEPc 3.1
 - Improve and implement re-use of LU factorizations for all backends
 - Fix bug in refinement of MeshFunctions
0.9.8 [2010-07-01]
 - Optimize and improve StabilityAnalysis.
 - Use own implementation of binary search in ODESolution (takes advantage of
   previous values as initial guess)
 - Improve reading ODESolution spanning multiple files
 - Dramatic speedup of progress bar (and algorithms using it)
 - Fix bug in writing meshes embedded higher dimensions to M-files
 - Zero vector in uBLASVector::resize() to fix spurious bug in Krylov solver
 - Handle named fields (u.rename()) in VTK output
 - Bug fix in computation of FacetArea for tetrahedrons
 - Add support for direct plotting of Dirichlet boundary conditions: plot(bc)
 - Updates for PETSc 3.1
 - Add relaxation parameter to NewtonSolver
 - Implement collapse of renumbered dof maps (serial and parallel)
 - Simplification of DofMapBuilder for parallel dof maps
 - Improve and simplify DofMap
 - Add Armadillo dependency for dense linear algebra
 - Remove LAPACKFoo wrappers
 - Add abstract base class GenericDofMap
 - Zero small values in VTK output to avoid VTK crashes
 - Handle MeshFunction/markers in homogenize bc
 - Make preconditioner selectable in VariationalProblem (new parameter)
 - Read/write meshes in binary format
 - Add parameter "use_ident" in DirichletBC
 - Issue error by default when solvers don't converge (parameter "error_on_convergence")
 - Add option to print matrix/vector for a VariationalProblem
 - Trilinos backend now works in parallel
 - Remove Mesh refine members functions. Use free refine(...) functions instead
 - Remove AdapativeObjects
 - Add Stokes demo using the MINI element
 - Interface change: operator+ now used to denote enriched function spaces
 - Interface change: operator+ --> operator* for mixed elements
 - Add option 'allow_extrapolation' useful when interpolating to refined meshes
 - Add SpatialCoordinates demo
 - Add functionality for accessing time series sample times: vector_times(), mesh_times()
 - Add functionality for snapping mesh to curved boundaries during refinement
 - Add functionality for smoothing the boundary of a mesh
 - Speedup assembly over exterior facets by not using BoundaryMesh
 - Mesh refinement improvements, remove unecessary copying in Python interface
 - Clean PETSc and Epetra Krylov solvers
 - Add separate preconditioner classes for PETSc and Epetra solvers
 - Add function ident_zeros for inserting one on diagonal for zero rows
 - Add LU support for Trilinos interface
0.9.7 [2010-02-17]
 - Add support for specifying facet orientation in assembly over interior facets
 - Allow user to choose which LU package PETScLUSolver uses
 - Add computation of intersection between arbitrary mesh entities
 - Random access to MeshEntitiyIterators
 - Modify SWIG flags to prevent leak when using SWIG director feature
 - Fix memory leak in std::vector<Foo*> typemaps
 - Add interface for SCOTCH for parallel mesh partitioning
 - Bug fix in SubDomain::mark, fixes bug in DirichletBC based on SubDomain::inside
 - Improvements in time series class, recognizing old stored values
 - Add FacetCell class useful in algorithms iterating over boundary facets
 - Rename reconstruct --> extrapolate
 - Remove GTS dependency
0.9.6 [2010-02-03]
 - Simplify access to form compiler parameters, now integrated with global parameters
 - Add DofMap member function to return set of dofs
 - Fix memory leak in the LA interface
 - Do not import cos, sin, exp from NumPy to avoid clash with UFL functions
 - Fix bug in MTL4Vector assignment
 - Remove sandbox (moved to separate repository)
 - Remove matrix factory (dolfin/mf)
 - Update .ufl files for changes in UFL
 - Added swig/import/foo.i for easy type importing from dolfin modules
 - Allow optional argument cell when creating Expression
 - Change name of Expression argument cpparg --> cppcode
 - Add simple constructor (dim0, dim1) for C++ matrix Expressions
 - Add example demonstrating the use of cpparg (C++ code in Python)
 - Add least squares solver for dense systems (wrapper for DGELS)
 - New linear algebra wrappers for LAPACK matrices and vectors
 - Experimental support for reconstruction of higher order functions
 - Modified interface for eval() and inside() in C++ using Array
 - Introduce new Array class for simplified wrapping of arrays in SWIG
 - Improved functionality for intersection detection
 - Reimplementation of intersection detection using CGAL
0.9.5 [2009-12-03]
 - Set appropriate parameters for symmetric eigenvalue problems with SLEPc
 - Fix for performance regression in recent uBLAS releases
 - Simplify Expression interface: f = Expression("sin(x[0])")
 - Simplify Constant interface: c = Constant(1.0)
 - Fix bug in periodic boundary conditions
 - Add simple script dolfin-tetgen for generating DOLFIN XML meshes from STL
 - Make XML parser append/overwrite parameter set when reading parameters from file
 - Refinement of function spaces and automatic interpolation of member functions
 - Allow setting global parameters for Krylov solver
 - Fix handling of Constants in Python interface to avoid repeated JIT compilation
 - Allow simple specification of subdomains in Python without needing to subclass SubDomain
 - Add function homogenize() for simple creation of homogeneous BCs from given BCs
 - Add copy constructor and possibility to change value for DirichletBC
 - Add simple wrapper for ufl.cell.n. FacetNormal(mesh) now works again in Python.
 - Support apply(A), apply(b) and apply(b, x) in PeriodicBC
 - Enable setting spectral transformation for SLEPc eigenvalue solver
0.9.4 [2009-10-12]
 - Remove set, get and operator() methods from MeshFunction
 - Added const and none const T &operator[uint/MeshEntity] to MeshFunction
 - More clean up in SWIG interface files, remove global renames and ignores
 - Update Python interface to Expression, with extended tests for value ranks
 - Removed DiscreteFunction class
 - Require value_shape and geometric_dimension in Expression
 - Introduce new class Expression replacing user-defined Functions
 - interpolate_vertex_values --> compute_vertex_values
 - std::map<std::string, Coefficient> replaces generated CoefficientSet code
 - Cleanup logic in Function class as a result of new Expression class
 - Introduce new Coefficient base class for form coefficients
 - Replace CellSize::min,max by Mesh::hmin,hmax
 - Use MUMPS instead of UMFPACK as default direct solver in both serial and parallel
 - Fix bug in SystemAssembler
 - Remove support for PETSc 2.3 and support PETSc 3.0.0 only
 - Remove FacetNormal Function. Use UFL facet normal instead.
 - Add update() function to FunctionSpace and DofMap for use in adaptive mesh refinement
 - Require mesh in constructor of functionals (C++) or argument to assemble (Python)
0.9.3 [2009-09-25]
 - Add global parameter "ffc_representation" for form representation in FFC JIT compiler
 - Make norm() function handle both vectors and functions in Python
 - Speedup periodic boundary conditions and make work for mixed (vector-valued) elements
 - Add possibilities to use any number numpy array when assigning matrices and vectors
 - Add possibilities to use any integer numpy array for indices in matrices and vectors
 - Fix for int typemaps in PyDOLFIN
 - Split mult into mult and transpmult
 - Filter out PETSc argument when parsing command-line parameters
 - Extend comments to SWIG interface files
 - Add copyright statements to SWIG interface files (not finished yet)
 - Add typemaps for misc std::vector<types> in PyDOLFIN
 - Remove dependencies on std_vector.i reducing SWIG wrapper code size
 - Use relative %includes in dolfin.i
 - Changed names on SWIG interface files dolfin_foo.i -> foo.i
 - Add function interpolate() in Python interface
 - Fix typmaps for uint in python 2.6
 - Use TypeError instead of ValueError in typechecks in typmaps.i
 - Add in/out shared_ptr<Epetra_FEFoo> typemaps for PyDOLFIN
 - Fix JIT compiling in parallel
 - Add a compile_extension_module function in PyDOLFIN
 - Fix bug in Python vector assignment
 - Add support for compressed base64 encoded VTK files (using zlib)
 - Add support for base64 encoded VTK files
 - Experimental support for parallel assembly and solve
 - Bug fix in project() function, update to UFL syntax
 - Remove disp() functions and replace by info(foo, true)
 - Add fem unit test (Python)
 - Clean up SystemAssembler
 - Enable assemble_system through PyDOLFIN
 - Add 'norm' to GenericMatrix
 - Efficiency improvements in NewtonSolver
 - Rename NewtonSolver::get_iteration() to NewtonSolver::iteration()
 - Improvements to EpetraKrylovSolver::solve
 - Add constructor Vector::Vector(const GenericVector& x)
 - Remove SCons deprecation warnings
 - Memory leak fix in PETScKrylovSolver
 - Rename dolfin_assert -> assert and use C++ version
 - Fix debug/optimise flags
 - Remove AvgMeshSize, InvMeshSize, InvFacetArea from SpecialFunctions
 - Rename MeshSize -> CellSize
 - Rewrite parameter system with improved support for command-line parsing,
   localization of parameters (per class) and usability from Python
 - Remove OutflowFacet from SpecialFunctions
 - Rename interpolate(double*) --> interpolate_vertex_values(double*)
 - Add Python version of Cahn-Hilliard demo
 - Fix bug in assemble.py
 - Permit interpolation of functions between non-matching meshes
 - Remove Function::Function(std::string filename)
 - Transition to new XML io
 - Remove GenericSparsityPattern::sort
 - Require sorted/unsorted parameter in SparsityPattern constructor
 - Improve performance of SparsityPattern::insert
 - Replace enums with strings for linear algebra and built-in meshes
 - Allow direct access to Constant value
 - Initialize entities in MeshEntity constructor automatically and check range
 - Add unit tests to the memorycheck
 - Add call to clean up libxml2 parser at exit
 - Remove unecessary arguments in DofMap member functions
 - Remove reference constructors from DofMap, FiniteElement and FunctionSpace
 - Use a shared_ptr to store the mesh in DofMap objects
 - Interface change for wrapper code: PoissonBilinearForm --> Poisson::BilinearForm
 - Add function info_underline() for writing underlined messages
 - Rename message() --> info() for "compatibility" with Python logging module
 - Add elementwise multiplication in GeneriVector interface
 - GenericVector interface in PyDOLFIN now support the sequence protocol
 - Rename of camelCaps functions names: fooBar --> foo_bar
   Note: mesh.numVertices() --> mesh.num_vertices(), mesh.numCells() --> mesh.num_cells()
 - Add slicing capabilities for GenericMatrix interface in PyDOLFIN (only getitem)
 - Add slicing capabilities for GenericVector interface in PyDOLFIN
 - Add sum to GenericVector interface
0.9.2 [2009-04-07]
 - Enable setting parameters for Newton solver in VariationalProblem
 - Simplified and improved implementation of C++ plotting, calling Viper on command-line
 - Remove precompiled elements and projections
 - Automatically interpolate user-defined functions on assignment
 - Add new built-in function MeshCoordinates, useful in ALE simulations
 - Add new constructor to Function class, Function(V, "vector.xml")
 - Remove class Array (using std::vector instead)
 - Add vector_mapping data to MeshData
 - Use std::vector instead of Array in MeshData
 - Add assignment operator and copy constructor for MeshFunction
 - Add function mesh.move(other_mesh) for moving mesh according to matching mesh (for FSI)
 - Add function mesh.move(u) for moving mesh according to displacement function (for FSI)
 - Add macro dolfin_not_implemented()
 - Add new interpolate() function for interpolation of user-defined function to discrete
 - Make _function_space protected in Function
 - Added access to crs data from python for uBLAS and MTL4 backendg
0.9.1 [2009-02-17]
 - Check Rectangle and Box for non-zero dimensions
 - ODE solvers now solve the dual problem
 - New class SubMesh for simple extraction of matching meshes for sub domains
 - Improvements of multiprecision ODE solver
 - Fix Function class copy constructor
 - Bug fixes for errornorm(), updates for new interface
 - Interface update for MeshData: createMeshFunction --> create_mesh_function etc
 - Interface update for Rectangle and Box
 - Add elastodynamics demo
 - Fix memory leak in IntersectionDetector/GTSInterface
 - Add check for swig version, in jit and compile functions
 - Bug fix in dolfin-order script for gzipped files
 - Make shared_ptr work across C++/Python interface
 - Replace std::tr1::shared_ptr with boost::shared_ptr
 - Bug fix in transfinite mean-value interpolation
 - Less annoying progress bar (silent when progress is fast)
 - Fix assignment operator for MeshData
 - Improved adaptive mesh refinement (recursive Rivara) producing better quality meshes
0.9.0 [2009-01-05]
 - Cross-platform fixes
 - PETScMatrix::copy fix
 - Some Trilinos fixes
 - Improvements in MeshData class
 - Do not use initial guess in Newton solver
 - Change OutflowFacet to IsOutflowFacet and change syntax
 - Used shared_ptr for underling linear algebra objects
 - Cache subspaces in FunctionSpace
 - Improved plotting, now support plot(grad(u)), plot(div(u)) etc
 - Simple handling of JIT-compiled functions
 - Sign change (bug fix) in increment for Newton solver
 - New class VariationalProblem replacing LinearPDE and NonlinearPDE
 - Parallel parsing and partitioning of meshes (experimental)
 - Add script dolfin-order for ordering mesh files
 - Add new class SubSpace (replacing SubSystem)
 - Add new class FunctionSpace
 - Complete redesign of Function class hierarchy, now a single Function class
 - Increased use of shared_ptr in Function, FunctionSpace, etc
 - New interface for boundary conditions, form not necessary
 - Allow simple setting of coefficient functions based on names (not their index)
 - Don't order mesh automatically, meshes must now be ordered explicitly
 - Simpler definition of user-defined functions (constructors not necessary)
 - Make mesh iterators const to allow for const-correct Mesh code
0.8.1 [2008-10-20]
 - Add option to use ML multigrid preconditioner through PETSc
 - Interface change for ODE solvers: uBLASVector --> double*
 - Remove homotopy solver
 - Remove typedef real, now using plain double instead
 - Add various operators -=, += to GenericMatrix
 - Don't use -Werror when compiling SWIG generated code
 - Remove init(n) and init(m, n) from GenericVector/Matrix. Use resize and zero instead
 - Add new function is_combatible() for checking compatibility of boundary conditions
 - Use x as initial guess in Krylov solvers (PETSc, uBLAS, ITL)
 - Add new function errornorm()
 - Add harmonic ALE mesh smoothing
 - Refinements of Graph class
 - Add CholmodCholeskySlover (direct solver for symmetric matrices)
 - Implement application of Dirichlet boundary conditions within assembly loop
 - Improve efficiency of SparsityPattern
 - Allow a variable number of smoothings
 - Add class Table for pretty-printing of tables
 - Add experimental MTL4 linear algebra backend
 - Add OutflowFacet to SpecialFunctions for DG transport problems
 - Remove unmaintained OpenDX file format
 - Fix problem with mesh smoothing near nonconvex corners
 - Simple projection of functions in Python
 - Add file format: XYZ for use with Xd3d
 - Add built-in meshes: UnitCircle, Box, Rectangle, UnitSphere
0.8.0 [2008-06-23]
 - Fix input of matrix data from XML
 - Add function normalize()
 - Integration with VMTK for reading DOLFIN XML meshes produced by VMTK
 - Extend mesh XML format to handle boundary indicators
 - Add support for attaching arbitrarily named data to meshes
 - Add support for dynamically choosing the linear algebra backend
 - Add Epetra/Trilinos linear solvers
 - Add setrow() to matrix interface
 - Add new solver SingularSolver for solving singular (pressure) systems
 - Add MeshSize::min(), max() for easy computation of smallest/largest mesh size
 - LinearSolver now handles all backends and linear solvers
 - Add access to normal in Function, useful for inflow boundary conditions
 - Remove GMRES and LU classes, use solve() instead
 - Improve solve() function, now handles both LU and Krylov + preconditioners
 - Add ALE mesh interpolation (moving mesh according to new boundary coordinates)
0.7.3 [2008-04-30]
 - Add support for Epetra/Trilinos
 - Bug fix for order of values in interpolate_vertex_values, now according to UFC
 - Boundary meshes are now always oriented with respect to outward facet normals
 - Improved linear algebra, both in C++ and Python
 - Make periodic boundary conditions work in Python
 - Fix saving of user-defined functions
 - Improve plotting
 - Simple computation of various norms of functions from Python
 - Evaluation of Functions at arbitrary points in a mesh
 - Fix bug in assembling over exterior facets (subdomains were ignored)
 - Make progress bar less annoying
 - New scons-based build system replaces autotools
 - Fix bug when choosing iterative solver from Python
0.7.2 [2008-02-18]
 - Improve sparsity pattern generator efficiency
 - Dimension-independent sparsity pattern generator
 - Add support for setting strong boundary values for DG elements
 - Add option setting boundary conditions based on geometrical search
 - Check UMFPACK return argument for warnings/errors
 - Simplify setting simple Dirichlet boundary conditions
 - Much improved integration with FFC in PyDOLFIN
 - Caching of forms by JIT compiler now works
 - Updates for UFC 1.1
 - Catch exceptions in PyDOLFIN
 - Work on linear algebra interfaces GenericTensor/Matrix/Vector
 - Add linear algebra factory (backend) interface
 - Add support for 1D meshes
 - Make Assembler independent of linear algebra backend
 - Add manager for handling sub systems (PETSc and MPI)
 - Add parallel broadcast of Mesh and MeshFunction
 - Add experimental support for parallel assembly
 - Use PETSc MPI matrices when running in parallel
 - Add predefined functions FacetNormal and AvgMeshSize
 - Add left/right/crisscross options for UnitSquare
 - Add more Python demos
 - Add support for Exodus II format in dolfin-convert
 - Autogenerate docstrings for PyDOLFIN
 - Various small bug fixes and improvements
0.7.1 [2007-08-31]
 - Integrate FFC form language into PyDOLFIN
 - Just-in-time (JIT) compilation of variational forms
 - Conversion from from Diffpack grid format to DOLFIN XML
 - Name change: BoundaryCondition --> DirichletBC
 - Add support for periodic boundary conditions: class PeriodicBC
 - Redesign default linear algebra interface (Matrix, Vector, KrylovSolver, etc)
 - Add function to return Vector associated with a DiscreteFunction
0.7.0-1 [2007-06-22]
 - Recompile all forms with latest FFC release
 - Remove typedefs SparseMatrix and SparseVector
 - Fix includes in LinearPDE
 - Rename DofMaps -> DofMapSet
0.7.0 [2007-06-20]
 - Move to UFC interface for code generation
 - Major rewrite, restructure, cleanup
 - Add support for Brezzi-Douglas-Marini (BDM) elements
 - Add support for Raviart-Thomas (RT) elements
 - Add support for Discontinuous Galerkin (DG) methods
 - Add support for mesh partitioning (through SCOTCH)
 - Handle both UMFPACK and UFSPARSE
 - Local mesh refinement
 - Mesh smoothing
 - Built-in plotting (through Viper)
 - Cleanup log system
 - Numerous fixes for mesh, in particular MeshFunction
 - Much improved Python bindings for mesh
 - Fix Python interface for vertex and cell maps in boundary computation
0.6.4 [2006-12-01]
 - Switch from Python Numeric to Python NumPy
 - Improved mesh Python bindings
 - Add input/output support for MeshFunction
 - Change Mesh::vertices() --> Mesh::coordinates()
 - Fix bug in output of mesh to MATLAB format
 - Add plasticty module (experimental)
 - Fix configure test for Python dev (patch from Åsmund Ødegård)
 - Add mesh benchmark
 - Fix memory leak in mesh (data not deleted correctly in MeshTopology)
 - Fix detection of curses libraries
 - Remove Tecplot output format
0.6.3 [2006-10-27]
 - Move to new mesh library
 - Remove dolfin-config and move to pkg-config
 - Remove unused classes PArray, PList, Table, Tensor
 - Visualization of 2D solutions in OpenDX is now supported (3D supported before)
 - Add support for evaluation of functionals
 - Fix bug in Vector::sum() for uBLAS vectors
0.6.2-1 [2006-09-06]
 - Fix compilation error when using --enable-petsc (dolfin::uBLASVector::PETScVector undefined)
0.6.2 [2006-09-05]
 - Finish chapter in manual on linear algebra
 - Enable PyDOLFIN by default, use --disable-pydolfin to disable
 - Disable PETSc by default, use --enable-petsc to enable
 - Modify ODE solver interface for u0() and f()
 - Add class ConvectionMatrix
 - Readd classes LoadVector, MassMatrix, StiffnessMatrix
 - Add matrix factory for simple creation of standard finite element matrices
 - Collect static solvers in LU and GMRES
 - Bug fixes for Python interface PyDOLFIN
 - Enable use of direct solver for ODE solver (experimental)
 - Remove demo bistable
 - Restructure and cleanup linear algebra
 - Use UMFPACK for LU solver with uBLAS matrix types
 - Add templated wrapper class for different uBLAS matrix types
 - Add ILU preconditioning for uBLAS matrices
 - Add Krylov solver for uBLAS sparse matrices (GMRES and BICGSTAB)
 - Add first version of new mesh library (NewMesh, experimental)
 - Add Parametrized::readParameters() to trigger reading of values on set()
 - Remove output of zeros in Octave matrix file format
 - Use uBLAS-based vector for Vector if PETSc disabled
 - Add wrappers for uBLAS compressed_matrix class
 - Compute eigenvalues using SLEPc (an extension of PETSc)
 - Clean up assembly and linear algebra
 - Add function to solve Ax = b for dense matrices and dense vectors
 - Make it possible to compile without PETSc (--disable-petsc)
 - Much improved ODE solvers
 - Complete multi-adaptive benchmarks reaction and wave
 - Assemble boundary integrals
 - FEM class cleaned up.
 - Fix multi-adaptive benchmark problem reaction
 - Small fixes for Intel C++ compiler version 9.1
 - Test for Intel C++ compiler and configure appropriately
 - Add new classes DenseMatrix and DenseVector (wrappers for ublas)
 - Fix bug in conversion from Gmsh format
0.6.1 [2006-03-28]
 - Regenerate build system in makedist script
 - Update for new FFC syntax: BasisFunction --> TestFunction, TrialFunction
 - Fixes for conversion script dolfin-convert
 - Initial cleanups and fixes for ODE solvers
 - Numerous small fixes to improve portability
 - Remove dolfin:: qualifier on output << in Parameter.h
 - Don't use anonymous classes in demos, gives errors with some compilers
 - Remove KrylovSolver::solver()
 - Fix bug in convection-diffusion demo (boundary condition for pressure), use direct solver
 - LinearPDE and NewonSolver use umfpack LU solver by default (if available) when doing direct solve
 - Set PETSc matrix type through Matrix constructor
 - Allow linear solver and preconditioner type to be passed to NewtonSolver
 - Fix bug in Stokes demos (wrong boundary conditions)
 - Cleanup Krylov solver
 - Remove KrylovSolver::setPreconditioner() etc. and move to constructors
 - Remove KrylovSolver::setRtol() etc. and replace with parameters
 - Fix remaining name changes: noFoo() --> numFoo()
 - Add Cahn-Hilliard equation demo
 - NewtonSolver option to use residual or incremental convergence criterion
 - Add separate function to nls to test for convergence of Newton iterations
 - Fix bug in dolfin-config (wrong version number)
0.6.0 [2006-03-01]
 - Fix bug in XML output format (writing multiple objects)
 - Fix bug in XML matrix output format (handle zero rows)
 - Add new nonlinear PDE demo
 - Restructure PDE class to use envelope-letter design
 - Add precompiled finite elements for q <= 5
 - Add FiniteElementSpec and factor function for FiniteElement
 - Add input/output of Function to DOLFIN XML
 - Name change: dof --> node
 - Name change: noFoo() --> numFoo()
 - Add conversion from gmsh format in dolfin-convert script
 - Updates for PETSc 2.3.1
 - Add new type of Function (constant)
 - Simplify use of Function class
 - Add new demo Stokes + convection-diffusion
 - Add new demo Stokes (equal-order stabilized)
 - Add new demo Stokes (Taylor-Hood)
 - Add new parameter for KrylovSolvers: "monitor convergence"
 - Add conversion script dolfin-convert for various mesh formats
 - Add new demo elasticity
 - Move poisson demo to src/demo/pde/poisson
 - Move to Mercurial (hg) from CVS
 - Use libtool to build libraries (including shared)
0.5.12 [2006-01-12]
 - Make Stokes solver dimension independent (2D/3D)
 - Make Poisson solver dimension independent (2D/3D)
 - Fix sparse matrix output format for MATLAB
 - Modify demo problem for Stokes, add exact solution and compute error
 - Change interface for boundary conditions: operator() --> eval()
 - Add two benchmark problems for the Navier-Stokes solver
 - Add support for 2D/3D selection in Navier-Stokes solver
 - Move tic()/toc() to timing.h
 - Navier-Stokes solver back online
 - Make Solver a subclass of Parametrized
 - Add support for localization of parameters
 - Redesign of parameter system
0.5.11 [2005-12-15]
 - Add script monitor for monitoring memory usage
 - Remove meminfo.h (not portable)
 - Remove dependence on parameter system in log system
 - Don't use drand48() (not portable)
 - Don't use strcasecmp() (not portable)
 - Remove sysinfo.h and class System (not portable)
 - Don't include <sys/utsname.h> (not portable)
 - Change ::show() --> ::disp() everywhere
 - Clean out old quadrature classes on triangles and tetrahedra
 - Clean out old sparse matrix code
 - Update chapter on Functions in manual
 - Use std::map to store parameters
 - Implement class KrylovSolver
 - Name change: Node --> Vertex
 - Add nonlinear solver demos
 - Add support for picking sub functions and components of functions
 - Update interface for FiniteElement for latest FFC version
 - Improve and restructure implementation of the Function class
 - Dynamically adjust safety factor during integration
 - Improve output Matrix::disp()
 - Check residual at end of time step, reject step if too large
 - Implement Vector::sum()
 - Implement nonlinear solver
 - New option for ODE solver: "save final solution" --> solution.data
 - New ODE test problem: reaction
 - Fixes for automake 1.9 (nobase_include_HEADERS)
 - Reorganize build system, remove fake install and require make install
 - Add checks for non-standard PETSc component HYPRE in NSE solver
 - Make GMRES solver return the number of iterations
 - Add installation script for Python interface
 - Add Matrix Market format (Haiko Etzel)
 - Automatically reinitialize GMRES solver when system size changes
 - Implement cout << for class Vector
0.5.10 [2005-10-11]
 - Modify ODE solver interface: add T to constructor
 - Fix compilation on AMD 64 bit systems (add -fPIC)
 - Add new BLAS mode for form evaluation
 - Change enum types in File to lowercase
 - Change default file type for .m to Octave
 - Add experimental Python interface PyDOLFIN
 - Fix compilation for gcc 4.0
0.5.9 [2005-09-23]
 - Add Stokes module
 - Support for arbitrary mixed elements through FFC
 - VTK output interface now handles time-dependent functions automatically
 - Fix cout for empty matrix
 - Change dolfin_start() --> dolfin_end()
 - Add chapters to manual: about, log system, parameters, reference elements,
   installation, contributing, license
 - Use new template fenicsmanual.cls for manual
 - Add compiler flag -U__STRICT_ANSI__ when compiling under Cygwin
 - Add class EigenvalueSolver
0.5.8 [2005-07-05]
 - Add new output format Paraview/VTK (Garth N. Wells)
 - Update Tecplot interface
 - Move to PETSc 2.3.0
 - Complete support for general order Lagrange elements in triangles and tetrahedra
 - Add test problem in src/demo/fem/convergence/ for general Lagrange elements
 - Make FEM::assemble() estimate the number of nonzeros in each row
 - Implement Matrix::init(M, N, nzmax)
 - Add Matrix::nz(), Matrix::nzsum() and Matrix::nzmax()
 - Improve Mesh::disp()
 - Add FiniteElement::disp() and FEM::disp() (useful for debugging)
 - Remove old class SparseMatrix
 - Change FEM::setBC() --> FEM::applyBC()
 - Change Mesh::tetrahedrons --> Mesh::tetrahedra
 - Implement Dirichlet boundary conditions for tetrahedra
 - Implement Face::contains(const Point& p)
 - Add test for shape dimension of mesh and form in FEM::assemble()
 - Move src/demo/fem/ demo to src/demo/fem/simple/
 - Add README file in src/demo/poisson/ (simple manual)
 - Add simple demo program src/demo/poisson/
 - Update computation of alignment of faces to match FFC/FIAT
0.5.7 [2005-06-23]
 - Clean up ODE test problems
 - Implement automatic detection of sparsity pattern from given matrix
 - Clean up homotopy solver
 - Implement automatic computation of Jacobian
 - Add support for assembly of non-square systems (Andy Terrel)
 - Make ODE solver report average number of iterations
 - Make progress bar write first update at 0%
 - Initialize all values of u before solution in multi-adaptive solver,
   not only components given by dependencies
 - Allow user to modify and verify a converging homotopy path
 - Make homotopy solver save a list of the solutions
 - Add Matrix::norm()
 - Add new test problem for CES economy
 - Remove cast from Parameter to const char* (use std::string)
 - Make solution data filename optional for homotopy solver
 - Append homotopy solution data to file during solution
 - Add dolfin::seed(int) for optionally seeding random number generator
 - Remove dolfin::max,min (use std::max,min)
 - Add polynomial-integer (true polynomial) form of general CES system
 - Compute multi-adaptive efficiency index
 - Updates for gcc 4.0 (patches by Garth N. Wells)
 - Add Matrix::mult(const real x[], uint row) (temporary fix, assumes uniprocessor case)
 - Add Matrix::mult(const Vector& x, uint row) (temporary fix, assumes uniprocessor case)
 - Update shortcuts MassMatrix and StiffnessMatrix to new system
 - Add missing friend to Face.h (reported by Garth N. Wells)
0.5.6 [2005-05-17]
 - Implementation of boundary conditions for general order Lagrange (experimental)
 - Use interpolation function automatically generated by FFC
 - Put computation of map into class AffineMap
 - Clean up assembly
 - Use dof maps automatically generated by FFC (experimental)
 - Modify interface FiniteElement for new version of FFC
 - Update ODE homotopy test problems
 - Add cross product to class Point
 - Sort mesh entities locally according to ordering used by FIAT and FFC
 - Add new format for dof maps (preparation for higher-order elements)
 - Code cleanups: NewFoo --> Foo complete
 - Updates for new version of FFC (0.1.7)
 - Bypass log system when finalizing PETSc (may be out of scope)
0.5.5 [2005-04-26]
 - Fix broken log system, curses works again
 - Much improved multi-adaptive time-stepping
 - Move elasticity module to new system based on FFC
 - Add boundary conditions for systems
 - Improve regulation of time steps
 - Clean out old assembly classes
 - Clean out old form classes
 - Remove kernel module map
 - Remove kernel module element
 - Move convection-diffusion module to new system based on FFC
 - Add iterators for cell neighbors of edges and faces
 - Implement polynomial for of CES economy
 - Rename all new linear algebra classes: NewFoo --> Foo
 - Clean out old linear algebra
 - Speedup setting of boundary conditions (add MAT_KEEP_ZEROED_ROWS)
 - Fix bug for option --disable-curses
0.5.4 [2005-03-29]
 - Remove option to compile with PETSc 2.2.0 (2.2.1 required)
 - Make make install work again (fix missing includes)
 - Add support for mixing multiple finite elements (through FFC)
 - Improve functionality of homotopy solver
 - Simple creation of piecewise linear functions (without having an element)
 - Simple creation of piecewise linear elements
 - Add support of automatic creation of simple meshes (unit cube, unit square)
0.5.3 [2005-02-26]
 - Change to PETSc version 2.2.1
 - Add flag --with-petsc=<path> to configure script
 - Move Poisson's equation to system based on FFC
 - Add support for automatic creation of homotopies
 - Make all ODE solvers automatically handle complex ODEs: (M) z' = f(z,t)
 - Implement version of mono-adaptive solver for implicit ODEs: M u' = f(u,t)
 - Implement Newton's method for multi- and mono-adaptive ODE solvers
 - Update PETSc wrappers NewVector, NewMatrix, and NewGMRES
 - Fix initialization of PETSc
 - Add mono-adaptive cG(q) and dG(q) solvers (experimental)
 - Implementation of new assebly: NewFEM, using output from FFC
 - Add access to mesh for nodes, cells, faces and edges
 - Add Tecplot I/O interface; contributed by Garth N. Wells
0.5.2 [2005-01-26]
 - Benchmarks for DOLFIN vs PETSc (src/demo/form and src/demo/test)
 - Complete rewrite of the multi-adaptive ODE solver (experimental)
 - Add wrapper for PETSc GMRES solver
 - Update class Point with new operators
 - Complete rewrite of the multi-adaptive solver to improve performance
 - Add PETSc wrappers NewMatrix and NewVector
 - Add DOLFIN/PETSc benchmarks
0.5.1 [2004-11-10]
 - Experimental support for automatic generation of forms using FFC
 - Allow user to supply Jacobian to ODE solver
 - Add optional test to check if a dependency already exists (Sparsity)
 - Modify sparse matrix output (Matrix::show())
 - Add FGMRES solver in new format (patch from eriksv)
 - Add non-const version of quick-access of sparse matrices
 - Add linear mappings for simple computation of derivatives
 - Add check of matrix dimensions for ODE sparsity pattern
 - Include missing cmath in Function.cpp
0.5.0 [2004-08-18]
 - First prototype of new form evaluation system
 - New classes Jacobi, SOR, Richardson (preconditioners and linear solvers)
 - Add integrals on the boundary (ds), partly working
 - Add maps from boundary of reference cell
 - Add evaluation of map from reference cell
 - New Matrix functions: max, min, norm, and sum of rows and columns (erik)
 - Derivatives/gradients of ElementFunction (coefficients f.ex.) implemented
 - Enable assignment to all elements of a NewArray
 - Add functions Boundary::noNodes(), noFaces(), noEdges()
 - New class GaussSeidel (preconditioner and linear solver)
 - New classes Preconditioner and LinearSolver
 - Bug fix for tetrahedral mesh refinement (ingelstrom)
 - Add iterators for Edge and Face on Boundary
 - Add functionality to Map: bdet() and cell()
 - Add connectivity face-cell and edge-cell
 - New interface for assembly: Galerkin --> FEM
 - Bug fix for PDE systems of size > 3
0.4.11 [2004-04-23]
 - Add multigrid solver (experimental)
 - Update manual
0.4.10
 - Automatic model reduction (experimental)
 - Fix bug in ParticleSystem (divide by mass)
 - Improve control of integration (add function ODE::update())
 - Load/save parameters in XML-format
 - Add assembly test
 - Add simple StiffnessMatrix, MassMatrix, and LoadVector
 - Change dK --> dx
 - Change dx() --> ddx()
 - Add support for GiD file format
 - Add performance tests for multi-adaptivity (both stiff and non-stiff)
 - First version of Newton for the multi-adaptive solver
 - Test for Newton for the multi-adaptive solver
0.4.9
 - Add multi-adaptive solver for the bistable equation
 - Add BiCGSTAB solver (thsv)
 - Fix bug in SOR (thsv)
 - Improved visual program for OpenDX
 - Fix OpenDX file format for scalar functions
 - Allow access to samples of multi-adaptive solution
 - New patch from thsv for gcc 3.4.0 and 3.5.0
 - Make progress step a parameter
 - New function ODE::sparse(const Matrix& A)
 - Access nodes, cells, edges, faces by id
 - New function Matrix::lump()
0.4.8
 - Add support for systems (jansson and bengzon)
 - Add new module wave
 - Add new module wave-vector
 - Add new module elasticity
 - Add new module elasticity-stationary
 - Multi-adaptive updates
 - Fix compilation error in LogStream
 - Fix local Newton iteration for higher order elements
 - Init matrix to given type
 - Add output of cG(q) and dG(q) weights in matrix format
 - Fix numbering of frames from plotslab script
 - Add png output for plotslab script
 - Add script for running stiff test problems, plot solutions
 - Fix bug in MeshInit (node neighbors of node)
 - Modify output of sysinfo()
 - Compile with -Wall -Werror -pedantic -ansi -std=c++98 (thsv)
0.4.7
 - Make all stiff test problems work
 - Display status report also when using step()
 - Improve adaptive damping for stiff problems (remove spikes)
 - Modify Octave/Matlab format for solution data (speed improvement)
 - Adaptive sampling of solution (optional)
 - Restructure stiff test problems
 - Check if value of right-hand side is valid
 - Modify divergence test in AdaptiveIterationLevel1
0.4.6
 - Save vectors and matrices from Matlab/Octave (foufas)
 - Rename writexml.m to xmlmesh.m
 - Inlining of important functions
 - Optimize evaluation of elements
 - Optimize Lagrange polynomials
 - Optimize sparsity: use stl containers
 - Optimize choice of discrete residual for multi-adaptive solver
 - Don't save solution in benchmark proble
 - Improve computation of divergence factor for underdamped systems
 - Don't check residual on first slab for fixed time step
 - Decrease largest (default) time step to 0.1
 - Add missing <cmath> in TimeStepper
 - Move real into dolfin namespace
0.4.5
 - Rename function.h to enable compilation under Cygwin
 - Add new benchmark problem for multi-adaptive solver
 - Bug fix for ParticleSystem
 - Initialization of first time step
 - Improve time step regulation (threshold)
 - Improve stabilization
 - Improve TimeStepper interface (Ko Project)
 - Use iterators instead of recursively calling TimeSlab::update()
 - Clean up ODESolver
 - Add iterators for elements in time slabs and element groups
 - Add -f to creation of symbolic links
0.4.4
 - Add support for 3D graphics in Octave using Open Inventor (jj)
0.4.3
 - Stabilization of multi-adaptive solver (experimental)
 - Improved non-support for curses (--disable-curses)
 - New class MechanicalSystem for simulating mechanical systems
 - Save debug info from primal and dual (plotslab.m)
 - Fix bug in progress bar
 - Add missing include file in Components.h (kakr)
 - New function dolfin_end(const char* msg, ...)
 - Move numerical differentiation to RHS
 - New class Event for limited display of messages
 - Fix bug in LogStream (large numbers in floating point format)
 - Specify individual time steps for different components
 - Compile without warnings
 - Add -Werror to option enable-debug
 - Specify individual methods for different components
 - Fix bug in dGqMethods
 - Fix bug (delete old block) in ElementData
 - Add parameters for method and order
 - New test problem reaction
 - New class FixedPointIteration
 - Fix bug in grid refinement
0.4.2
 - Fix bug in computation of residual (divide by k)
 - Add automatic generation and solution of the dual problem
 - Automatic selection of file names for primal and dual
 - Fix bug in progress bar (TerminalLogger)
 - Many updates of multi-adaptive solver
 - Add class ODEFunction
 - Update function class hierarchies
 - Move functions to a separate directory
 - Store multi-adaptive solution binary on disk with cache
0.4.1
 - First version of multi-adaptive solver working
 - Clean up file formats
 - Start changing from int to unsigned int where necessary
 - Fix bool->int when using stdard in Parameter
 - Add NewArray and NewList (will replace Array and List)
0.4.0
 - Initiation of the FEniCS project
 - Change syntax of mesh files: grid -> mesh
 - Create symbolic links instead of copying files
 - Tanganyika -> ODE
 - Add Heat module
 - Grid -> Mesh
 - Move forms and mappings to separate libraries
 - Fix missing include of DirectSolver.h
0.3.12
 - Adaptive grid refinement (!)
 - Add User Manual
 - Add function dolfin_log() to turn logging on/off
 - Change from pointers to references for Node, Cell, Edge, Face
 - Update writexml.m
 - Add new grid files and rename old grid files
0.3.11
 - Add configure option --disable-curses
 - Grid refinement updates
 - Make OpenDX file format work for grids (output)
 - Add volume() and diameter() in cell
 - New classes TriGridRefinement and TetGridRefinement
 - Add iterators for faces and edges on a boundary
 - New class GridHierarchy
0.3.10
 - Use new boundary structure in Galerkin
 - Make dolfin_start() and dolfin_end() work
 - Make dolfin_assert() raise segmentation fault for plain text mode
 - Add configure option --enable-debug
 - Use autoreconf instead of scripts/preconfigure
 - Rename configure.in -> configure.ac
 - New class FaceIterator
 - New class Face
 - Move computation of boundary from GridInit to BoundaryInit
 - New class BoundaryData
 - New class BoundaryInit
 - New class Boundary
 - Make InitGrid compute edges
 - Add test program for generic matrix in src/demo/la
 - Clean up Grid classes
 - Add new class GridRefinementData
 - Move data from Cell to GenericCell
 - Make GMRES work with user defined matrix, only mult() needed
 - GMRES now uses only one function to compute residual()
 - Change Matrix structure (a modified envelope/letter)
 - Update script checkerror.m for Poisson
 - Add function dolfin_info_aptr()
 - Add cast to element pointer for iterators
 - Clean up and improve the Tensor class
 - New class: List
 - Name change: List -> Table
 - Name change: ShortList -> Array
 - Make functions in GridRefinement static
 - Make functions in GridInit static
 - Fix bug in GridInit (eriksv)
 - Add output to OpenDX format for 3D grids
 - Clean up ShortList class
 - Clean up List class
 - New class ODE, Equation replaced by PDE
 - Add Lorenz test problem
 - Add new problem type for ODEs
 - Add new module ode
 - Work on multi-adaptive ODE solver (lots of new stuff)
 - Work on grid refinement
 - Write all macros in LoggerMacros in one line
 - Add transpose functions to Matrix (Erik)
0.3.9
 - Update Krylov solver (Erik, Johan)
 - Add new LU factorization and LU solve (Niklas)
 - Add benchmark test in src/demo/bench
 - Add silent logger
0.3.8
 - Make sure dolfin-config is regenerated every time
 - Add demo program for cG(q) and dG(q)
 - Add dG(q) precalc of nodal points and weights
 - Add cG(q) precalc of nodal points and weights
 - Fix a bug in configure.in (AC_INIT with README)
 - Add Lagrange polynomials
 - Add multiplication with transpose
 - Add scalar products with rows and columns
 - Add A[i][j] index operator for quick access to dense matrix
0.3.7
 - Add new Matlab-like syntax like A(i,all) = x or A(3,all) = A(4,all)
 - Add dolfin_assert() macro enabled if debug is defined
 - Redesign of Matrix/DenseMatrix/SparseMatrix to use Matrix as common interface
 - Include missing cmath in Legendre.cpp and GaussianQuadrature.cpp
0.3.6
 - Add output functionality in DenseMatrix
 - Add high precision solver to DirectSolver
 - Clean up error messages in Matrix
 - Make solvers directly accessible through Matrix and DenseMatrix
 - Add quadrature (Gauss, Radau, and Lobatto) from Tanganyika
 - Start merge with Tanganyika
 - Add support for automatic documentation using doxygen
 - Update configure scripts
 - Add greeting at end of compilation
0.3.5
 - Define version number only in the file configure.in
 - Fix compilation problem (missing depcomp)
0.3.4
 - Fix bugs in some of the ElementFunction operators
 - Make convection-diffusion solver work again
 - Fix bug in integration, move multiplication with the determinant
 - Fix memory leaks in ElementFunction
 - Add parameter to choose output format
 - Make OctaveFile and MatlabFile subclasses of MFile
 - Add classes ScalarExpressionFunction and VectorExpressionFunction
 - Make progress bars work cleaner
 - Get ctrl-c in curses logger
 - Remove <Problem>Settings-classes and use dolfin_parameter()
 - Redesign settings to match the structure of the log system
 - Add vector functions: Function::Vector
 - Add vector element functions: ElementFunction::Vector
0.3.3
 - Increased functionality of curses-based interface
 - Add progress bars to log system
0.3.2
 - More work on grid refinement
 - Add new curses based log system
0.3.1
 - Makefile updates: make install should now work properly
 - KrylovSolver updates
 - Preparation for grid refinement
 - Matrix and Vector updates
0.3.0
 - Make poisson work again, other modules still not working
 - Add output format for octave
 - Fix code to compile with g++-3.2 -Wall -Werror
 - New operators for Matrix
 - New and faster GMRES solver (speedup factor 4)
 - Changed name from SparseMatrix to Matrix
 - Remove old unused code
 - Add subdirectory math containing mathematical functions
 - Better access for A(i,j) += to improve speed in assembling
 - Add benchmark for linear algebra
 - New definition of finite element
 - Add algebra for function spaces
 - Convert grids in data/grids to xml.gz
 - Add iterators for Nodes and Cells
 - Change from .hh to .h
 - Add operators to Vector class (foufas)
 - Add dependence on libxml2
 - Change from .C to .cpp to make Jim happy.
 - Change input/output functionality to streams
 - Change to new data structure for Grid
 - Change to object-oriented API at top level
 - Add use of C++ namespaces
 - Complete and major restructuring of the code
 - Fix compilation error in src/config
 - Fix name of keyword for convection-diffusion
0.2.11-1
 - Fix compilation error (`source`) on Solaris
0.2.11
 - Automate build process to simplify addition of new modules
 - Fix bug in matlab_write_field() (walter)
 - Fix bug in SparseMatrix::GetCopy() (foufas)
0.2.10-1
 - Fix compilation errors on RedHat (thsv)
0.2.10
 - Fix compilation of problems to use correct compiler
 - Change default test problems to the ones in the report
 - Improve memory management using mpatrol for tracking allocations
 - Change bool to int for va_arg, seems to be a problem with gcc > 3.0
 - Improve input / output support: GiD, Matlab, OpenDX
0.2.8
 - Navier-Stokes starting to work again
 - Add Navier-Stokes 2d
 - Bug fixes
0.2.7
 - Add support for 2D problems
 - Add module convection-diffusion
 - Add local/global fields in equation/problem
 - Bug fixes
 - Navier-Stokes updates (still broken)
0.2.6 [2002-02-19]
 - Navier-Stokes updates (still broken)
 - Output to matlab format
0.2.5
 - Add variational formulation with overloaded operators for systems
 - ShapeFunction/LocalField/FiniteElement according to Scott & Brenner
0.2.4
 - Add boundary conditions
 - Poisson seems to work ok
0.2.3
 - Add GMRES solver
 - Add CG solver
 - Add direct solver
 - Add Poisson solver
 - Big changes to the organisation of the source tree
 - Add kwdist.sh script
 - Bug fixes
0.2.2:
 - Remove curses temporarily
0.2.1:
 - Remove all PETSc stuff. Finally!
 - Gauss-Seidel cannot handle the pressure equation
0.2.0:
 - First GPL release
 - Remove all of Klas Samuelssons proprietary grid code
 - Adaptivity and refinement broken, include in next release<|MERGE_RESOLUTION|>--- conflicted
+++ resolved
@@ -1,11 +1,8 @@
-<<<<<<< HEAD
 - Remove cmake.local, replaced by fenics-install-component.sh
-=======
 - Make interior facet integrals define - and + cells ordered by cell_domains value.
 - Remove deprecated arguments *_domains from assemble() and Form().
 - Change measure definition notation from dx[mesh_function] to dx(subdomain_data=mesh_function).
 - Set locale to "C" before reading from file
->>>>>>> efdbc70d
 - Change GenericDofMap::cell_dofs return type from const std::vector<..>&
 	to ArrayView<const ..>
 - Add ArrayView class for views into arrays
