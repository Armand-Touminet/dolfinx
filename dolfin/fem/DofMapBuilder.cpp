// Copyright (C) 2008-2011 Anders Logg and Ola Skavhaug
//
// This file is part of DOLFIN.
//
// DOLFIN is free software: you can redistribute it and/or modify
// it under the terms of the GNU Lesser General Public License as published by
// the Free Software Foundation, either version 3 of the License, or
// (at your option) any later version.
//
// DOLFIN is distributed in the hope that it will be useful,
// but WITHOUT ANY WARRANTY; without even the implied warranty of
// MERCHANTABILITY or FITNESS FOR A PARTICULAR PURPOSE. See the
// GNU Lesser General Public License for more details.
//
// You should have received a copy of the GNU Lesser General Public License
// along with DOLFIN. If not, see <http://www.gnu.org/licenses/>.
//
// Modified by Niclas Jansson 2009.
// Modified by Garth N. Wells 2010.
// Modified by Joachim B Haga, 2012.
// Modified by Mikael Mortensen, 2012.
//
// First added:  2008-08-12
// Last changed: 2012-02-29

#include <ufc.h>
#include <boost/random.hpp>
#include <boost/unordered_map.hpp>
#include <boost/serialization/map.hpp>
#include <dolfin/common/tuple_serialization.h>

#include <dolfin/common/Timer.h>
#include <dolfin/common/constants.h>
#include <dolfin/graph/BoostGraphOrdering.h>
#include <dolfin/graph/GraphBuilder.h>
#include <dolfin/graph/SCOTCH.h>
#include <dolfin/log/log.h>
#include <dolfin/mesh/BoundaryMesh.h>
#include <dolfin/mesh/Facet.h>
#include <dolfin/mesh/Mesh.h>
#include <dolfin/mesh/Vertex.h>
#include "DofMap.h"
#include "UFCCell.h"
#include "UFCMesh.h"
#include "DofMapBuilder.h"

using namespace dolfin;

//-----------------------------------------------------------------------------
void DofMapBuilder::build(DofMap& dofmap, const Mesh& dolfin_mesh,
                          const UFCMesh& ufc_mesh,
                          bool reorder, bool distributed)
{
  // Start timer for dofmap initialization
  Timer t0("Init dofmap");

  // Create space for dof map
  dofmap._dofmap.resize(dolfin_mesh.num_cells());

  dofmap._off_process_owner.clear();

  dolfin_assert(dofmap._ufc_dofmap);

  // Temporary holder until UFC supporte 64-bit integers
  std::vector<uint> tmp_dofs;

  // Build dofmap from ufc::dofmap
  dolfin::UFCCell ufc_cell(dolfin_mesh);
  for (dolfin::CellIterator cell(dolfin_mesh); !cell.end(); ++cell)
  {
    // Update UFC cell
    ufc_cell.update(*cell);


    // Get standard local dimension
    const uint local_dim = dofmap._ufc_dofmap->local_dimension(ufc_cell);

    // Container for cell dofs
    std::vector<std::size_t>& cell_dofs = dofmap._dofmap[cell->index()];
    cell_dofs.resize(local_dim);
    tmp_dofs.resize(local_dim);

    // Tabulate standard UFC dof map
    // Temporary fix until UFC supporte 64-bit integers
    dofmap._ufc_dofmap->tabulate_dofs(&tmp_dofs[0],
                                      ufc_mesh, ufc_cell);
    std::copy(tmp_dofs.begin(), tmp_dofs.end(), cell_dofs.begin());
  }

  // Build (re-order) dofmap when running in parallel
  if (distributed)
  {
    // Build set of global dofs
    const set global_dofs = compute_global_dofs(dofmap, dolfin_mesh);

    // Build distributed dof map
    build_distributed(dofmap, global_dofs, dolfin_mesh);
  }
  else
  {
    if (reorder)
    {
      // Build graph
      Graph graph(dofmap.global_dimension());
      for (CellIterator cell(dolfin_mesh); !cell.end(); ++cell)
      {
        const std::vector<std::size_t>& dofs0 = dofmap.cell_dofs(cell->index());
        const std::vector<std::size_t>& dofs1 = dofmap.cell_dofs(cell->index());
        std::vector<std::size_t>::const_iterator node;
        for (node = dofs0.begin(); node != dofs0.end(); ++node)
          graph[*node].insert(dofs1.begin(), dofs1.end());
      }

      // Reorder graph (reverse Cuthill-McKee)
      const std::vector<std::size_t> dof_remap
          = BoostGraphOrdering::compute_cuthill_mckee(graph, true);

      // Reorder dof map
      dolfin_assert(dofmap.ufc_map_to_dofmap.empty());
      for (std::size_t i = 0; i < dofmap.global_dimension(); ++i)
        dofmap.ufc_map_to_dofmap[i] = dof_remap[i];

      // Re-number dofs for cell
      std::vector<std::vector<std::size_t> >::iterator cell_map;
      std::vector<std::size_t>::iterator dof;
      for (cell_map = dofmap._dofmap.begin(); cell_map != dofmap._dofmap.end(); ++cell_map)
        for (dof = cell_map->begin(); dof != cell_map->end(); ++dof)
          *dof = dof_remap[*dof];
    }
    dofmap._ownership_range = std::make_pair(0, dofmap.global_dimension());
  }
  
  // Periodic modification. Compute master-slave pairs and eliminate slaves 
  // Could this be done prior to compute_ownership etc?? such that we don't need
  // to modify all maps after making the periodic modification.
  if (dolfin_mesh.is_periodic())
  {  
    periodic_modification(dofmap, dolfin_mesh);
  }
}
//-----------------------------------------------------------------------------
void DofMapBuilder::build_distributed(DofMap& dofmap,
                                      const DofMapBuilder::set& global_dofs,
                                      const Mesh& mesh)
{
  // Create data structures
  DofMapBuilder::set owned_dofs, shared_owned_dofs, shared_unowned_dofs;
  DofMapBuilder::vec_map shared_dof_processes;

  // Computed owned and shared dofs (and owned and un-owned)
  compute_ownership(owned_dofs, shared_owned_dofs, shared_unowned_dofs,
                    shared_dof_processes, dofmap, global_dofs, mesh);

  // Renumber owned dofs and receive new numbering for unowned shared dofs
  parallel_renumber(owned_dofs, shared_owned_dofs, shared_unowned_dofs,
                    shared_dof_processes, dofmap, mesh);
}
//-----------------------------------------------------------------------------
void DofMapBuilder::compute_ownership(set& owned_dofs, set& shared_owned_dofs,
                                      set& shared_unowned_dofs,
                                      vec_map& shared_dof_processes,
                                      const DofMap& dofmap,
                                      const DofMapBuilder::set& global_dofs,
                                      const Mesh& mesh)
{
  log(TRACE, "Determining dof ownership for parallel dof map");

  // Create a radom number generator for ownership 'voting'
  boost::mt19937 engine(MPI::process_number());
  boost::uniform_int<> distribution(0, 100000000);
  boost::variate_generator<boost::mt19937&, boost::uniform_int<> > rng(engine, distribution);

  // Clear data structures
  owned_dofs.clear();
  shared_owned_dofs.clear();
  shared_unowned_dofs.clear();

  // Data structures for computing ownership
  boost::unordered_map<std::size_t, std::size_t> dof_vote;
  std::vector<uint> facet_dofs(dofmap.num_facet_dofs());

  // Communication buffer
  std::vector<std::size_t> send_buffer;

  // Extract the interior boundary
  BoundaryMesh interior_boundary;
  interior_boundary.init_interior_boundary(mesh);

  // Build set of dofs on process boundary (assume all are owned by this process)
  const MeshFunction<std::size_t>& cell_map = interior_boundary.cell_map();
  if (!cell_map.empty())
  {
    for (CellIterator bc(interior_boundary); !bc.end(); ++bc)
    {
      // Get boundary facet
      Facet f(mesh, cell_map[*bc]);

      // Get cell to which facet belongs (pick first)
      Cell c(mesh, f.entities(mesh.topology().dim())[0]);

      // Tabulate dofs on cell
      const std::vector<std::size_t>& cell_dofs = dofmap.cell_dofs(c.index());

      // Tabulate which dofs are on the facet
      dofmap.tabulate_facet_dofs(&facet_dofs[0], c.index(f));

      // Insert shared dofs into set and assign a 'vote'
      for (std::size_t i = 0; i < dofmap.num_facet_dofs(); i++)
      {
        if (shared_owned_dofs.find(cell_dofs[facet_dofs[i]]) == shared_owned_dofs.end())
        {
          shared_owned_dofs.insert(cell_dofs[facet_dofs[i]]);
          dof_vote[cell_dofs[facet_dofs[i]]] = rng();

          send_buffer.push_back(cell_dofs[facet_dofs[i]]);
          send_buffer.push_back(dof_vote[cell_dofs[facet_dofs[i]]]);
        }
      }
    }
  }

  // Decide ownership of shared dofs
  const uint num_proc = MPI::num_processes();
  const uint proc_num = MPI::process_number();
  std::vector<std::size_t> recv_buffer;
  for (uint k = 1; k < MPI::num_processes(); ++k)
  {
    const uint src  = (proc_num - k + num_proc) % num_proc;
    const uint dest = (proc_num + k) % num_proc;
    MPI::send_recv(send_buffer, dest, recv_buffer, src);

    for (std::size_t i = 0; i < recv_buffer.size(); i += 2)
    {
      const std::size_t received_dof  = recv_buffer[i];
      const std::size_t received_vote = recv_buffer[i + 1];

      if (shared_owned_dofs.find(received_dof) != shared_owned_dofs.end())
      {
        // Move dofs with higher ownership votes from shared to shared
        // but not owned
        if (received_vote < dof_vote[received_dof])
        {
          shared_unowned_dofs.insert(received_dof);
          shared_owned_dofs.erase(received_dof);
        }
        else if (received_vote == dof_vote[received_dof] && proc_num > src)
        {
          // If votes are equal, let lower rank process take ownership
          shared_unowned_dofs.insert(received_dof);
          shared_owned_dofs.erase(received_dof);
        }

        // Remember the sharing of the dof
        shared_dof_processes[received_dof].push_back(src);
      }
      else if (shared_unowned_dofs.find(received_dof) != shared_unowned_dofs.end())
      {
        // Remember the sharing of the dof
        shared_dof_processes[received_dof].push_back(src);
      }
    }
  }

  // Add/remove global dofs to relevant sets (process 0 owns global dofs)
  if (MPI::process_number() == 0)
  {
    shared_owned_dofs.insert(global_dofs.begin(), global_dofs.end());
    for (set::const_iterator dof = global_dofs.begin(); dof != global_dofs.begin(); ++dof)
    {
      set::const_iterator _dof = shared_unowned_dofs.find(*dof);
      if (_dof != shared_unowned_dofs.end())
        shared_unowned_dofs.erase(_dof);
    }
  }
  else
  {
    shared_unowned_dofs.insert(global_dofs.begin(), global_dofs.end());
    for (set::const_iterator dof = global_dofs.begin(); dof != global_dofs.begin(); ++dof)
    {
      set::const_iterator _dof = shared_owned_dofs.find(*dof);
      if (_dof != shared_owned_dofs.end())
        shared_owned_dofs.erase(_dof);
    }
  }

  // Mark all shared and owned dofs as owned by the processes
  for (CellIterator cell(mesh); !cell.end(); ++cell)
  {
    const std::vector<std::size_t>& cell_dofs = dofmap.cell_dofs(cell->index());
    const uint cell_dimension = dofmap.cell_dimension(cell->index());
    for (uint i = 0; i < cell_dimension; ++i)
    {
      // Mark dof as owned if in unowned set
      if (shared_unowned_dofs.find(cell_dofs[i]) == shared_unowned_dofs.end())
        owned_dofs.insert(cell_dofs[i]);
    }
  }

  // Check that sum of locally owned dofs is equal to global dimension
<<<<<<< HEAD
  const uint _owned_dim = owned_dofs.size();
  dolfin_assert(MPI::sum(_owned_dim) == dofmap._ufc_dofmap->global_dimension());
=======
  const std::size_t _owned_dim = owned_dofs.size();
  dolfin_assert(MPI::sum(_owned_dim) == dofmap.global_dimension());
>>>>>>> b23785bc

  log(TRACE, "Finished determining dof ownership for parallel dof map");
}
//-----------------------------------------------------------------------------
void DofMapBuilder::parallel_renumber(const set& owned_dofs,
                             const set& shared_owned_dofs,
                             const set& shared_unowned_dofs,
                             const vec_map& shared_dof_processes,
                             DofMap& dofmap, const Mesh& mesh)
{
  log(TRACE, "Renumber dofs for parallel dof map");

  // FIXME: Handle double-renumbered dof map
  if (!dofmap.ufc_map_to_dofmap.empty())
  {
    dolfin_error("DofMapBuilder.cpp",
                 "compute parallel renumbering of degrees of freedom",
                 "The degree of freedom mapping cannot (yet) be renumbered twice");
  }

  const std::vector<std::vector<std::size_t> >& old_dofmap = dofmap._dofmap;
  std::vector<std::vector<std::size_t> > new_dofmap(old_dofmap.size());
  dolfin_assert(old_dofmap.size() == mesh.num_cells());

  // Compute offset for owned and non-shared dofs
  const std::size_t process_offset = MPI::global_offset(owned_dofs.size(), true);

  // Clear some data
  dofmap._off_process_owner.clear();

  // Build vector of owned dofs
  const std::vector<std::size_t> my_dofs(owned_dofs.begin(), owned_dofs.end());

  // Create contiguous local numbering for locally owned dofs
  std::size_t my_counter = 0;
  boost::unordered_map<std::size_t, std::size_t> my_old_to_new_dof_index;
  for (set_iterator owned_dof = owned_dofs.begin(); owned_dof != owned_dofs.end(); ++owned_dof, my_counter++)
    my_old_to_new_dof_index[*owned_dof] = my_counter;

  // Build local graph based on old dof map with contiguous numbering
  Graph graph(owned_dofs.size());
  for (std::size_t cell = 0; cell < old_dofmap.size(); ++cell)
  {
    const std::vector<std::size_t>& dofs0 = dofmap.cell_dofs(cell);
    const std::vector<std::size_t>& dofs1 = dofmap.cell_dofs(cell);
    std::vector<std::size_t>::const_iterator node0, node1;
    for (node0 = dofs0.begin(); node0 != dofs0.end(); ++node0)
    {
      boost::unordered_map<std::size_t, std::size_t>::const_iterator _node0
          = my_old_to_new_dof_index.find(*node0);
      if (_node0 != my_old_to_new_dof_index.end())
      {
        const std::size_t local_node0 = _node0->second;
        dolfin_assert(local_node0 < graph.size());
        for (node1 = dofs1.begin(); node1 != dofs1.end(); ++node1)
        {
          boost::unordered_map<std::size_t, std::size_t>::const_iterator
                _node1 = my_old_to_new_dof_index.find(*node1);
          if (_node1 != my_old_to_new_dof_index.end())
          {
            const std::size_t local_node1 = _node1->second;
            graph[local_node0].insert(local_node1);
          }
        }
      }
    }
  }

  // Reorder dofs locally
  const std::vector<std::size_t> dof_remap
      = BoostGraphOrdering::compute_cuthill_mckee(graph, true);

  // Map from old to new index for dofs
  boost::unordered_map<std::size_t, std::size_t> old_to_new_dof_index;

  // Renumber owned dofs and buffer dofs that are owned but shared with
  // another process
  std::size_t counter = 0;
  std::vector<std::size_t> send_buffer;
  for (set_iterator owned_dof = owned_dofs.begin(); owned_dof != owned_dofs.end(); ++owned_dof, counter++)
  {
    // Set new dof number
    old_to_new_dof_index[*owned_dof] = process_offset + dof_remap[counter];

    // Update UFC-to-renumbered map for new number
    dofmap.ufc_map_to_dofmap[*owned_dof] = process_offset + dof_remap[counter];

    // If this dof is shared and owned, buffer old and new index for sending
    if (shared_owned_dofs.find(*owned_dof) != shared_owned_dofs.end())
    {
      send_buffer.push_back(*owned_dof);
      send_buffer.push_back(process_offset + dof_remap[counter]);
    }
  }

  // Exchange new dof numbers for dofs that are shared
  const uint num_proc = MPI::num_processes();
  const uint proc_num = MPI::process_number();
  std::vector<std::size_t> recv_buffer;
  for (uint k = 1; k < MPI::num_processes(); ++k)
  {
    const uint src  = (proc_num - k + num_proc) % num_proc;
    const uint dest = (proc_num + k) % num_proc;
    MPI::send_recv(send_buffer, dest, recv_buffer, src);

    // Add dofs renumbered by another process to the old-to-new map
    for (std::size_t i = 0; i < recv_buffer.size(); i += 2)
    {
      const std::size_t received_old_dof_index = recv_buffer[i];
      const std::size_t received_new_dof_index = recv_buffer[i + 1];

      // Check if this process has shared dof (and is not the owner)
      if (shared_unowned_dofs.find(received_old_dof_index) != shared_unowned_dofs.end())
      {
        // Add to old-to-new dof map
        old_to_new_dof_index[received_old_dof_index] = received_new_dof_index;

        // Store map from off-process dof to owner
        dofmap._off_process_owner[received_new_dof_index] = src;

        // Update UFC-to-renumbered map
        dofmap.ufc_map_to_dofmap[received_old_dof_index] = received_new_dof_index;
      }
    }
  }

  // Insert the shared-dof-to-process mapping into the dofmap, renumbering
  // as necessary
  for (vec_map::const_iterator it = shared_dof_processes.begin();
            it != shared_dof_processes.end(); ++it)
  {
    boost::unordered_map<std::size_t, std::size_t>::const_iterator new_index = old_to_new_dof_index.find(it->first);
    if (new_index == old_to_new_dof_index.end())
      dofmap._shared_dofs.insert(*it);
    else
      dofmap._shared_dofs.insert(std::make_pair(new_index->second, it->second));
    dofmap._neighbours.insert(it->second.begin(), it->second.end());
  }

  // Build new dof map
  for (CellIterator cell(mesh); !cell.end(); ++cell)
  {
    const std::size_t cell_index = cell->index();
    const uint cell_dimension = dofmap.cell_dimension(cell_index);

    // Resize cell map and insert dofs
    new_dofmap[cell_index].resize(cell_dimension);
    for (uint i = 0; i < cell_dimension; ++i)
    {
      const std::size_t old_index = old_dofmap[cell_index][i];
      new_dofmap[cell_index][i] = old_to_new_dof_index[old_index];
    }
  }

  // Set new dof map
  dofmap._dofmap = new_dofmap;

  // Set ownership range
  dofmap._ownership_range = std::make_pair<std::size_t, std::size_t>(process_offset,
                                          process_offset + owned_dofs.size());

  log(TRACE, "Finished renumbering dofs for parallel dof map");
}
//-----------------------------------------------------------------------------
DofMapBuilder::set DofMapBuilder::compute_global_dofs(const DofMap& dofmap,
                                                       const Mesh& dolfin_mesh)
{
  // Wrap UFC dof map
  boost::shared_ptr<const ufc::dofmap> _dofmap(dofmap._ufc_dofmap.get(),
                                               NoDeleter());

  // Create UFCMesh
  const UFCMesh ufc_mesh(dolfin_mesh);

  // Compute global dof indices
  std::size_t offset = 0;
  set global_dof_indices;
  compute_global_dofs(global_dof_indices, offset, _dofmap, dolfin_mesh, ufc_mesh);

  return global_dof_indices;
}
//-----------------------------------------------------------------------------
void DofMapBuilder::compute_global_dofs(DofMapBuilder::set& global_dofs,
                            std::size_t& offset,
                            boost::shared_ptr<const ufc::dofmap> dofmap,
                            const Mesh& dolfin_mesh, const UFCMesh& ufc_mesh)
{
  dolfin_assert(dofmap);
  const uint D = dolfin_mesh.topology().dim();

  if (dofmap->num_sub_dofmaps() == 0)
  {
    // Check if dofmap is for global dofs
    bool global_dof = true;
    for (std::size_t d = 0; d <= D; ++d)
    {
      if (dofmap->needs_mesh_entities(d))
      {
        global_dof = false;
        break;
      }
    }

    if (global_dof)
    {
      // Check that we have just one dof
      if (dofmap->global_dimension() != 1)
      {
        dolfin_error("DofMapBuilder.cpp",
                     "compute global degrees of freedom",
                     "Global degree of freedom has dimension != 1");
      }

      boost::scoped_ptr<ufc::mesh> ufc_mesh(new ufc::mesh);
      boost::scoped_ptr<ufc::cell> ufc_cell(new ufc::cell);
      //std::size_t dof = 0;
      uint dof = 0;
      dofmap->tabulate_dofs(&dof, *ufc_mesh, *ufc_cell);

      // Insert global dof index
      std::pair<DofMapBuilder::set::iterator, bool> ret = global_dofs.insert(dof + offset);
      if (!ret.second)
      {
        dolfin_error("DofMapBuilder.cpp",
                     "compute global degrees of freedom",
                     "Global degree of freedom already exists");
      }
    }
  }
  else
  {
    for (std::size_t i = 0; i < dofmap->num_sub_dofmaps(); ++i)
    {
      // Extract sub-dofmap and intialise
      boost::shared_ptr<ufc::dofmap> sub_dofmap(dofmap->create_sub_dofmap(i));
      DofMap::init_ufc_dofmap(*sub_dofmap, ufc_mesh, dolfin_mesh);

      compute_global_dofs(global_dofs, offset, sub_dofmap, dolfin_mesh,
                          ufc_mesh);

      // Get offset
      if (sub_dofmap->num_sub_dofmaps() == 0)
        offset += sub_dofmap->global_dimension();
    }
  }
}
//-----------------------------------------------------------------------------
void DofMapBuilder::extract_dof_pairs(const DofMap& dofmap, const Mesh& mesh, 
                                      ui_pair_map& _slave_master_map,
                                      ui_pair ownership_range)
{
  Timer t0("Extracting dof pairs");
  const uint num_sub_dofmaps = dofmap._ufc_dofmap->num_sub_dofmaps();
  if (num_sub_dofmaps > 0)
  {
    // Call recursively for all sub_dofmaps
    std::vector<uint> component(1);
    for (uint i=0; i<num_sub_dofmaps; i++)
    {
      component[0] = i;
      DofMap* sub_dofmap = dofmap.extract_sub_dofmap(component, mesh);
      extract_dof_pairs(*sub_dofmap, mesh, _slave_master_map, ownership_range);
    }
    return;
  }
  
  // Get facet-to-facet map from mesh class  
  facet_pair_type facet_pairs = mesh.get_facet_pairs();
  const uint num_periodic_faces = facet_pairs.size();
  
  // Get dimensions
  const uint tdim = mesh.topology().dim();
  const uint gdim = mesh.geometry().dim();
  
  // Arrays used for mapping coordinates
  std::vector<double> x(gdim);
  std::vector<double> y(gdim);
  std::vector<double> dx(gdim);    
  
  const uint process_number = MPI::process_number();
  
  // Declare some variables used to map dofs
  std::vector<uint> local_master_dofs(dofmap.num_facet_dofs());
  std::vector<uint> local_slave_dofs(dofmap.num_facet_dofs());
  typedef boost::multi_array<double, 2> coors;
  coors master_coor(boost::extents[dofmap.max_cell_dimension()][gdim]);
  coors slave_coor(boost::extents[dofmap.max_cell_dimension()][gdim]);      
      
  // First we send all relevant information on the slave facets to adjoining master
  // Create a type to hold all info that will be sent. The info is:
  //    (facet id, global slave dofs, midpoint and coordinates of all dofs)
  typedef boost::tuples::tuple<uint, std::vector<uint>, std::vector<double>, std::vector<std::vector<double> > > facet_info_type;
  typedef std::vector<facet_info_type> facets_info_type;
  typedef std::map<uint, facets_info_type> facet_info_map_type;    
  typedef std::map<uint, std::vector<std::vector<double> > > coor_map_type;
  
  facet_info_map_type facet_info_map;    
  std::set<uint> communicating_processors;
  std::map<uint, std::vector<double> > dx_map; // Will hold the distance vector between slave and master facet

  // Loop over periodic faces and collect all info that should be sent
  for (uint i = 0; i < num_periodic_faces; i++)
  {   
    // There are two connected periodic facets
    const uint master_process = facet_pairs[i].first.second;
    const uint slave_process = facet_pairs[i].second.second;
          
    if (master_process == process_number)
    {
      // Get info from master facet: cell, dofs, coordinates
      const Facet master_facet(mesh, facet_pairs[i].first.first);
      const Point midpoint = master_facet.midpoint();  
      for (uint j = 0; j < gdim; j++)
        x[j] = midpoint[j];
      communicating_processors.insert(slave_process);
      dx_map[i] = x;
    }
    if (slave_process == process_number)
    {
      // Get info from slave facet: cell, dofs, coordinates
      const Facet slave_facet(mesh, facet_pairs[i].second.first); 
      const Cell slave_cell(mesh, slave_facet.entities(tdim)[0]);
      const std::vector<uint> global_slave_dofs = dofmap.cell_dofs(slave_cell.index());
      dofmap.tabulate_coordinates(slave_coor, slave_cell);
      const uint local_slave_facet = slave_cell.index(slave_facet);
      dofmap.tabulate_facet_dofs(&local_slave_dofs[0], local_slave_facet);
      const Point midpoint = slave_facet.midpoint();
      std::vector<double> ym(gdim);
      for (uint j = 0; j < gdim; j++)
        ym[j] = midpoint[j];
      communicating_processors.insert(master_process);
      
      std::vector<std::vector<double> > coors_of_dofs; // Coordinates of dofs on facet
      std::vector<uint> dofs_on_facet;                 // dofs on slave facet
      for (uint k = 0; k < dofmap.num_facet_dofs(); k++)
      {
        // Get global slave dof and coordinates
        uint global_slave_dof = global_slave_dofs[local_slave_dofs[k]];
        std::copy(slave_coor[local_slave_dofs[k]].begin(),
                  slave_coor[local_slave_dofs[k]].end(), y.begin());
        coors_of_dofs.push_back(y);
        dofs_on_facet.push_back(global_slave_dof);
      }
              
      // Put info in type used for communicating with master
      if (facet_info_map.find(master_process) == facet_info_map.end())
      {
        facet_info_type facet_info = facet_info_type(i, dofs_on_facet, ym, coors_of_dofs);
        facets_info_type facets_info;
        facets_info.push_back(facet_info);
        facet_info_map[master_process] = facets_info;
      }
      else
        facet_info_map[master_process].push_back(facet_info_type(i, dofs_on_facet, ym, coors_of_dofs));
    }      
  }  
  
  // Send slave info to master      
  facet_info_map_type received_info;
  MPI::distribute(communicating_processors, facet_info_map, received_info);

  // Put info from slave facets into new variables
  coor_map_type coors_on_slave;
  vec_map slave_dofs;
  for (facet_info_map_type::const_iterator proc_it = received_info.begin(); proc_it != received_info.end(); ++proc_it)
  {
    facets_info_type info_list = proc_it->second;
    for (uint j = 0; j < info_list.size(); j++)
    {
      uint i = info_list[j].get<0>();  // The periodic facet number
      slave_dofs[i] = info_list[j].get<1>();
      y = info_list[j].get<2>();
      coors_on_slave[i] = info_list[j].get<3>();
      for (uint k = 0; k < dx_map[i].size(); k++)
        dx_map[i][k] = y[k] - dx_map[i][k]; 
    }
  }

  // Vector to hold global matching pairs of dofs
  vector_of_pairs global_matching_pairs;
  
  // Loop over periodic face maps and extract matching dof pairs
  for (uint i = 0; i < num_periodic_faces; i++)
  {   
    // There are two connected periodic facets that could live on different processes
    const uint master_process = facet_pairs[i].first.second;
    
    if (master_process == process_number)
    {         
      // Get info from master facet: cell, dofs, coordinates
      const Facet master_facet(mesh, facet_pairs[i].first.first);
      const Cell master_cell(mesh, master_facet.entities(tdim)[0]);        
      const std::vector<uint> global_master_dofs = dofmap.cell_dofs(master_cell.index());
      dofmap.tabulate_coordinates(master_coor, master_cell);
      const uint local_master_facet = master_cell.index(master_facet);
      dofmap.tabulate_facet_dofs(&local_master_dofs[0], local_master_facet); 
      
//       //////////////////////////////////////////////////////////////
         // Faster search, but this is not really a timeconsuming process anyway...
//       if (dofmap.num_facet_dofs() == 0)
//       {
//         continue;
//       }
//       else if (dofmap.num_facet_dofs() == 1)
//       {
//         uint global_master_dof = global_master_dofs[local_master_dofs[0]];
//         uint global_slave_dof = slave_dofs[i][0];
//         if (global_master_dof >= ownership_range.first && global_master_dof < ownership_range.second)
//           global_matching_pairs.push_back(std::make_pair(global_master_dof, global_slave_dof));
//       }
//       else
//       {
//         // Get global master dof and coordinates of first local dof
//         uint global_master_dof = global_master_dofs[local_master_dofs[0]];
//         std::copy(master_coor[local_master_dofs[0]].begin(),
//                   master_coor[local_master_dofs[0]].end(), x.begin());      
//         dx = dx_map[i];    
//         // Look for a match in coordinates of the first local slave dof
//         uint global_slave_dof = slave_dofs[i][0];
//         y = coors_on_slave[i][0];                      
//         for(uint l = 0; l < gdim; l++) 
//           y[l] = y[l] - dx[l];   
// 
//         // y should now be equal to x for a periodic match
//         double error = 0.;
//         for(uint l = 0; l < gdim; l++) 
//           error += std::abs(y[l] - x[l]);
//           
//         if (error < y.size()*DOLFIN_EPS) // Match! Assuming the dofs are laid out in the same order 
//                                          // on the facet the remaining are simply copied without control
//         {  
//           for (uint j = 0; j < dofmap.num_facet_dofs(); j++)
//           {
//             global_master_dof = global_master_dofs[local_master_dofs[j]];
//             global_slave_dof = slave_dofs[i][j];    
//             if (global_master_dof >= ownership_range.first && global_master_dof < ownership_range.second)
//               global_matching_pairs.push_back(std::make_pair(global_master_dof, global_slave_dof));
//           }
//         }
//         else  // If local dofs 0/0 don't match the order must be opposite
//         {
//           for (uint j = 0; j < dofmap.num_facet_dofs(); j++)
//           {
//             global_master_dof = global_master_dofs[local_master_dofs[j]];
//             global_slave_dof = slave_dofs[i][dofmap.num_facet_dofs()-j-1];
//             if (global_master_dof >= ownership_range.first && global_master_dof < ownership_range.second)
//               global_matching_pairs.push_back(std::make_pair(global_master_dof, global_slave_dof));
//           }
//         }
//       }            
//       ////////////////////////////////////////////////////////
      
      // Match master and slave dofs and put pair in map
      for (uint j = 0; j < dofmap.num_facet_dofs(); j++)
      {
        // Get global master dof and coordinates
        uint global_master_dof = global_master_dofs[local_master_dofs[j]];
        std::copy(master_coor[local_master_dofs[j]].begin(),
                  master_coor[local_master_dofs[j]].end(), x.begin());
        
        bool found_match = false;
        dx = dx_map[i];          
        for (uint k = 0; k < dofmap.num_facet_dofs(); k++)
        {
          // Look for a match in coordinates on the master process
          uint global_slave_dof = slave_dofs[i][k];
          y = coors_on_slave[i][k];                      
          for(uint l = 0; l < gdim; l++) 
            y[l] = y[l] - dx[l];   

          // y should now be equal to x for a periodic match
          double error = 0.;
          for(uint l = 0; l < gdim; l++) 
            error += std::abs(y[l] - x[l]);
            
          if (error < y.size()*DOLFIN_EPS) // Match! Store master and slave in vectors
          {  
            if (global_master_dof >= ownership_range.first && global_master_dof < ownership_range.second)
              global_matching_pairs.push_back(std::make_pair(global_master_dof, global_slave_dof));
            found_match = true;
          }
          if (found_match) break;
        }        
      }  // Finished on facet. Move to next periodic facet pair
    }                  
  }
  
  // At this point there should be a match between dofs in global_matching_pairs. 
  // Put the matching dof pairs on all processes
  std::vector<vector_of_pairs> allpairs;
  MPI::all_gather(global_matching_pairs, allpairs);
  
  // Use a master_slave map for fast master search
  std::map<uint, uint> _current_master_slave_map;
  
  // Add dof pairs to the global _slave_master_map
  for (uint i = 0; i < allpairs.size(); i++)
  {
    vector_of_pairs global_matching_dofs = allpairs[i];    
    for (uint j = 0; j < global_matching_dofs.size(); j++)
    {
      uint master_dof = global_matching_dofs[j].first; 
      uint slave_dof  = global_matching_dofs[j].second;
      ui_pair pair(master_dof, i); // i is dof owner
      
      // At this point we need to do something clever in case of more than one 
      // periodic direction. For example, a rectangle mesh with two periodic 
      // directions will have four corners that should be equal. In that case 
      // we will here end up with one master and three slaves of the same master. 
      // A 3D Cube with 8 corners should similarily have 7 slaves of the same master. 
      
      // If the slave does not exist, then add to slave_master map. But check also
      // if the slave has been used as a master before.
      if (_slave_master_map.find(slave_dof) == _slave_master_map.end())
      {
        _slave_master_map[slave_dof] = pair;
        _current_master_slave_map[master_dof] = slave_dof;
//         This search is slow, but perhaps more intuitive than the alternative below?
//         for (ui_pair_map_iterator it = _current_slave_master_map.begin();
//                                   it != _current_slave_master_map.end(); ++it)
//         {
//           if (it->second.first == slave_dof) // Has been previously used as master
//           {
//             _slave_master_map[it->first] = pair; // Use latest master value for previous as well
//             break;
//           }
//         }
        if (_current_master_slave_map.find(slave_dof) != _current_master_slave_map.end())
        {
          _slave_master_map[_current_master_slave_map[slave_dof]] = pair;
          _current_master_slave_map.erase(slave_dof);
        }
      }
      else // The slave_dof exists as slave from before
      {
        // Check if the master_dof has been used previously as a slave
        // In that case use previous master for the current slave as well
        if (_slave_master_map.find(master_dof) != _slave_master_map.end())
        {
          _current_master_slave_map.erase(_slave_master_map[slave_dof].first);
          _slave_master_map[slave_dof] = _slave_master_map[master_dof]; 
          _current_master_slave_map[_slave_master_map[master_dof].first] = slave_dof;
        }
      }
    }
  }

//   cout << "Map" << endl;
//   for (ui_pair_map_iterator it = _slave_master_map.begin();
//                                   it != _slave_master_map.end(); ++it)
//   {
//     cout << "   " << it->first << " " << it->second.first << endl;
//   }
//   cout << "Master Map" << endl;
//   for (std::map<uint, uint>::iterator it = _current_master_slave_map.begin();
//                                   it != _current_master_slave_map.end(); ++it)
//   {
//     cout << "   " << it->first << " " << it->second << endl;
//   }
}

void DofMapBuilder::periodic_modification(DofMap& dofmap, const Mesh& mesh)
{
  Timer t0("Periodic dofmap modification");
  
  // Periodic modification. Replace all slaves with masters and then delete slave dofs
  ui_pair_map _slave_master_map;
  
  // Extracting dof pairs recursively for all sub-dofmaps of dofmap
  extract_dof_pairs(dofmap, mesh, _slave_master_map, dofmap._ownership_range);
      
  // Get dimensions
  const uint tdim = mesh.topology().dim();  
  
  // Get facet-to-facet map from mesh class 
  facet_pair_type facet_pairs = mesh.get_facet_pairs();
  const uint num_periodic_faces = facet_pairs.size(); 
  
  // We will now eliminate all slaves from the dofmap by putting the master in all locations 
  // where a slave is found. For efficiency we first find all cells that could contain a slave.

  set cells_with_slave;
  for (uint i = 0; i < num_periodic_faces; i++)
  {   
    const uint slave_process = facet_pairs[i].second.second;
    if (slave_process == MPI::process_number())
    {
      // Get all cells with vertex on the periodic facet.
      const Facet slave_facet(mesh, facet_pairs[i].second.first); 
      const uint* facet_vertices = slave_facet.entities(0);
      for (uint j = 0; j < slave_facet.num_entities(0); j++)
      {
        const Vertex v(mesh, facet_vertices[j]);
        const uint* vertex_cells = v.entities(tdim);          
        for (uint k = 0; k < v.num_entities(tdim); k++)
          cells_with_slave.insert(vertex_cells[k]);
      }
    }
  }
  
  // Loop over cells with potential slave and eliminate slaves from dofmap
  for (set_iterator it = cells_with_slave.begin();
                    it != cells_with_slave.end(); ++it)
  {
    std::vector<uint> global_slave_dofs = dofmap.cell_dofs(*it);
    for (uint j = 0; j < dofmap.max_cell_dimension(); j++)
    {
      const uint dof = global_slave_dofs[j];
      if (_slave_master_map.find(dof) != _slave_master_map.end())
      {
        dofmap._dofmap[*it][j] = _slave_master_map[dof].first; // Switch slave for master
        
        // Modify _off_process_owner if master is not owned by current process
        if (_slave_master_map[dof].second != MPI::process_number())
          dofmap._off_process_owner[_slave_master_map[dof].first] = _slave_master_map[dof].second; 
        dofmap._off_process_owner.erase(dof);
      }      
    }
  }  
  
  // Replace slaves by master in ufc_map_to_dofmap
  for (boost::unordered_map<uint, uint>::iterator op = dofmap.ufc_map_to_dofmap.begin();
    op != dofmap.ufc_map_to_dofmap.end(); ++op)
  {
    if (_slave_master_map.find(op->second) != _slave_master_map.end())
      dofmap.ufc_map_to_dofmap[op->first] = _slave_master_map[op->second].first;
  }  
  
  // Remove slaves from _shared_dofs
  for (ui_pair_map_iterator it = _slave_master_map.begin();
                            it != _slave_master_map.end(); ++it)
    dofmap._shared_dofs.erase(it->first);
  
  // At this point the slaves should be completely removed from the dofmap
  // As such we can now reduce the global dimension of the dofmap.
  // To do this we 
  //   1) Compute the total number of slaves that has been eliminated
  //   2) Renumber all dofs by subtracting current dof-number with the number 
  //        of eliminated slaves with a number less than the current
  //   3) Recompute ownership_range
  //   4) Recompute global_dimension (set _global_dim)

  // Count slaves on this process and alltogether
  std::vector<uint> _slaves_on_process;
  std::vector<uint> _all_slaves;
  for (ui_pair_map_iterator it = _slave_master_map.begin();
                            it != _slave_master_map.end(); ++it)
  {
    if (it->first >= dofmap._ownership_range.first && it->first < dofmap._ownership_range.second)
      _slaves_on_process.push_back(it->first);
    
    _all_slaves.push_back(it->first);
  }
  const uint _num_slaves = _all_slaves.size();      
  uint slaves_on_this_process = _slaves_on_process.size();
  
  // Compute the new global dimension of dofmap
  dofmap._global_dim = dofmap._ufc_dofmap->global_dimension() - _num_slaves;
  
  // Put the counted slaves on this process on all processes
  std::vector<uint> slaves_on_all_processes(MPI::num_processes()); 
  MPI::all_gather(slaves_on_this_process, slaves_on_all_processes);
  
  // Count the accumulated number of slaves on each process (all slaves on processes with lower process_number than current)
  uint accumulated_slaves = 0;
  for (uint i = 0; i < MPI::process_number(); i++)
    accumulated_slaves += slaves_on_all_processes[i];
  
  // Modify ownership_range due to deleted slave dofs.
  dofmap._ownership_range.first -= accumulated_slaves;
  dofmap._ownership_range.second -= (accumulated_slaves + slaves_on_this_process);
  
  // Renumber all dofs due to deleted slave dofs
  std::sort(_all_slaves.begin(), _all_slaves.end());
  std::vector<uint>::iterator it;  
  for (uint i = 0; i < dofmap._dofmap.size(); i++)
  {
    const std::vector<uint>& global_dofs = dofmap.cell_dofs(i); 
    for (uint j = 0; j < dofmap.max_cell_dimension(); j++)
    {
      const uint dof = global_dofs[j];
      
      // lower_bound returns the location of the first item bigger than dof. As such 
      // it counts the number of slaves with dof number smaller than current.
      it = std::lower_bound(_all_slaves.begin(), _all_slaves.end(), dof);
      uint new_dof = dof - uint(it - _all_slaves.begin());
      dofmap._dofmap[i][j] = new_dof;
    }
  }
  
  // Modify _off_process_owner due to renumbering
  boost::unordered_map<uint, uint> new_off_process_owner;
  for (boost::unordered_map<uint, uint>::iterator op_dof = dofmap._off_process_owner.begin();
      op_dof != dofmap._off_process_owner.end(); ++op_dof)
  {
    uint old_dof = op_dof->first;
    it = std::lower_bound(_all_slaves.begin(), _all_slaves.end(), old_dof);
    uint new_dof = old_dof - uint(it - _all_slaves.begin());
    new_off_process_owner[new_dof] = op_dof->second;
  }
  dofmap._off_process_owner = new_off_process_owner;    
  
  // Modify ufc_map_to_dofmap due to renumbering
  boost::unordered_map<uint, uint> new_ufc_map_to_dofmap;
  for (boost::unordered_map<uint, uint>::iterator op = dofmap.ufc_map_to_dofmap.begin();
      op != dofmap.ufc_map_to_dofmap.end(); ++op)
  {
    uint old_dof = op->second;
    it = std::lower_bound(_all_slaves.begin(), _all_slaves.end(), old_dof);
    uint new_dof = old_dof - uint(it - _all_slaves.begin());
    new_ufc_map_to_dofmap[op->first] = new_dof;
  }
  dofmap.ufc_map_to_dofmap = new_ufc_map_to_dofmap;  
  
  // Modify _shared_dofs due to renumbering
  boost::unordered_map<uint, std::vector<uint> > new_shared_dofs;
  for (boost::unordered_map<uint, std::vector<uint> >::iterator op = dofmap._shared_dofs.begin();
       op != dofmap._shared_dofs.end(); ++op)
  {
    uint old_dof = op->first;
    it = std::lower_bound(_all_slaves.begin(), _all_slaves.end(), old_dof);
    uint new_dof = old_dof - uint(it - _all_slaves.begin());
    new_shared_dofs[new_dof] = op->second;
  }
  dofmap._shared_dofs = new_shared_dofs;  
  
}<|MERGE_RESOLUTION|>--- conflicted
+++ resolved
@@ -297,13 +297,8 @@
   }
 
   // Check that sum of locally owned dofs is equal to global dimension
-<<<<<<< HEAD
-  const uint _owned_dim = owned_dofs.size();
+  const std::size_t _owned_dim = owned_dofs.size();
   dolfin_assert(MPI::sum(_owned_dim) == dofmap._ufc_dofmap->global_dimension());
-=======
-  const std::size_t _owned_dim = owned_dofs.size();
-  dolfin_assert(MPI::sum(_owned_dim) == dofmap.global_dimension());
->>>>>>> b23785bc
 
   log(TRACE, "Finished determining dof ownership for parallel dof map");
 }
