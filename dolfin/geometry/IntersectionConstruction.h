--- conflicted
+++ resolved
@@ -16,11 +16,7 @@
 // along with DOLFIN. If not, see <http://www.gnu.org/licenses/>.
 //
 // First added:  2014-02-03
-<<<<<<< HEAD
-// Last changed: 2017-01-25
-=======
-// Last changed: 2016-12-07
->>>>>>> 18ed7d3e
+// Last changed: 2017-01-30
 
 #ifndef __INTERSECTION_CONSTRUCTION_H
 #define __INTERSECTION_CONSTRUCTION_H
