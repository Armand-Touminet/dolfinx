// Copyright (C) 2012 Chris N. Richardson
//
// This file is part of DOLFIN.
//
// DOLFIN is free software: you can redistribute it and/or modify
// it under the terms of the GNU Lesser General Public License as published by
// the Free Software Foundation, either version 3 of the License, or
// (at your option) any later version.
//
// DOLFIN is distributed in the hope that it will be useful,
// but WITHOUT ANY WARRANTY; without even the implied warranty of
// MERCHANTABILITY or FITNESS FOR A PARTICULAR PURPOSE. See the
// GNU Lesser General Public License for more details.
//
// You should have received a copy of the GNU Lesser General Public License
// along with DOLFIN. If not, see <http://www.gnu.org/licenses/>.
//
// Modified by Garth N. Wells, 2012
//
// First added:  2012-05-22
// Last changed: 2012-11-14

#ifndef __DOLFIN_HDF5FILE_H
#define __DOLFIN_HDF5FILE_H

#ifdef HAS_HDF5

#include <string>
#include <utility>
#include <vector>
#include "dolfin/common/types.h"
#include "dolfin/common/Variable.h"
#include "dolfin/mesh/Mesh.h"
#include "dolfin/mesh/Vertex.h"
#include "GenericFile.h"
#include "HDF5Interface.h"

namespace dolfin
{

  class Function;
  class GenericVector;

  class HDF5File : public GenericFile, public Variable
  {
  public:

    /// Constructor
    HDF5File(const std::string filename, const bool use_mpiio=true);

    /// Destructor
    ~HDF5File();

    /// Write vector to file in HDF5 folder 'Vector'. Multiple calls
    /// will save in the same file with incrementing dataset names
    void operator<< (const GenericVector& x);

    /// Write Mesh to file
    void operator<< (const Mesh& mesh);

    /// Write Mesh to file
    void write_mesh(const Mesh& mesh, const std::string name);

    /// Write Mesh of given cell dimension to file in a format suitable for re-reading
    void write_mesh_global_index(const Mesh& mesh, const uint cell_dim, const std::string name);

    /// Write Mesh to file for visualisation (may contain duplicate
    /// entities and will not preserve global indices)
    void write_visualisation_mesh(const Mesh& mesh, const std::string name);

    /// Write Mesh of given cell dimension to file for visualisation (may
    /// contain duplicate entities and will not preserve global indices)
    void write_visualisation_mesh(const Mesh& mesh, const uint cell_dim,
                                  const std::string name);

    /// Read vector from file (in HDF5 folder 'Vector' for dataset 0)
    void operator>> (GenericVector& x);

    /// Read vector from HDF5 file
    void read(const std::string dataset_name, GenericVector& x,
              const bool use_partition_from_file=true);

    /// Read Mesh from file
    void operator>> (Mesh& mesh);

    /// Read Mesh from file
    void read_mesh(Mesh& mesh, const std::string name);

    /// Check if dataset exists in HDF5 file
    bool has_dataset(const std::string dataset_name) const;

    /// Flush buffered I/O to disk
    void flush();

  private:

    // Friend
    friend class XDMFFile;

    // Open HDF5 file
    void open_hdf5_file(bool truncate);

    // Read a mesh which has locally indexed topology and repartition
    void read_mesh_repartition(Mesh &input_mesh,
                               const std::string coordinates_name,
                               const std::string global_index_name,
                               const std::string topology_name);

<<<<<<< HEAD
=======
    // Return vertex and topological data with duplicates removed
    void remove_duplicate_vertices(const Mesh& mesh,
                                   std::vector<double>& vertex_data,
                                   std::vector<std::size_t>& topological_data);

    // Eliminate elements of value vector corresponding to eliminated vertices
    template <typename T>
    void remove_duplicate_values(const Mesh &mesh, std::vector<T>& values,
                                 const uint value_size);

>>>>>>> aa2009ac
    // Write contiguous data to HDF5 data set. Data is flattened into
    // a 1D array, e.g. [x0, y0, z0, x1, y1, z1] for a vector in 3D
    template <typename T>
    void write_data(const std::string dataset_name,
                    const std::vector<T>& data,
                    const std::vector<std::size_t> global_size);

    // Search dataset names for one beginning with search_term
    static std::string search_list(const std::vector<std::string>& list,
                                   const std::string& search_term);

    // Remove values from "values" which are duplicated on another process
    // Used to optimise Mesh output for HDF5, at some expense of 
    // computation/communication.
    template <typename T>
    void remove_duplicate_values(const Mesh &mesh,
                                           std::vector<T>& values,
                                           const uint value_size);

    
    // Go through set of coordinate and connectivity data
    // and remove duplicate vertices between processes
    // remapping the topology accordingly to the new
    // global order (not the same as the global index)
    // Not used - keeping for now until format is fixed.
    void remove_duplicate_vertices(const Mesh &mesh,
                                   std::vector<double>& vertex_data,
                                   std::vector<uint>& topological_data);
    

    // Redistribute a local_vector into global order, eliminating
    // duplicate values. global_index contains the global indexing held on
    // each process. global_vector will be equally divided amongst the
    // processes
    template <typename T>
    void redistribute_by_global_index(const std::vector<std::size_t>& global_index,
                                      const std::vector<T>& local_vector,
                                      std::vector<T>& global_vector);


    // HDF5 file descriptor/handle
    bool hdf5_file_open;
    hid_t hdf5_file_id;

    // Parallel mode
    const bool mpi_io;

  };

  //---------------------------------------------------------------------------
  template <typename T>
  void HDF5File::remove_duplicate_values(const Mesh &mesh,
                                         std::vector<T>& values,
                                         const uint value_size)
  {

    dolfin_assert(mesh.num_vertices()*value_size == values.size());

    Timer t("HDF5: Remove dups");

    const std::map<uint, std::set<uint> >& shared_vertices
      = mesh.topology().shared_entities(0);

    const uint process_number = MPI::process_number();

    std::vector<T> result;
    result.reserve(values.size()); //overestimate

    typename std::vector<T>::iterator value_it = values.begin();
    for(VertexIterator v(mesh); !v.end(); ++v)
    {
      uint global_index = v->global_index();
      if(shared_vertices.count(global_index) != 0)
      {
        const std::set<uint>& procs = 
          shared_vertices.find(global_index)->second;
        
        // Determine whether the first element of 
        // this set refers to a higher numbered process.
        // If so, the vertex is owned here.
        if(*(procs.begin()) > process_number)
          result.insert(result.end(), value_it, value_it + value_size);
      }
      else // not a shared vertex
        result.insert(result.end(), value_it, value_it + value_size);
      value_it += value_size;
    }

    // copy back into values and resize
    values.resize(result.size());
    std::copy(result.begin(), result.end(), values.begin());
  }
  //---------------------------------------------------------------------------
 

  //---------------------------------------------------------------------------
  template <typename T>
  void HDF5File::write_data(const std::string dataset_name,
                            const std::vector<T>& data,
                            const std::vector<std::size_t> global_size)
  {
    dolfin_assert(hdf5_file_open);

    //FIXME: Get groups from dataset_name and recursively create groups
    const std::string group_name(dataset_name, 0, dataset_name.rfind('/'));

    // Check that group exists and create if required
    if (!HDF5Interface::has_group(hdf5_file_id, group_name))
      HDF5Interface::add_group(hdf5_file_id, group_name);

    /*
    if (global_size.size() > 2)
    {
      dolfin_error("HDF5File.h",
                   "write data set to HDF5 file",
                   "Writing data of rank > 2 is not yet supported. It will be fixed soon");
    }
    */

    dolfin_assert(global_size.size() > 0);

    // Get number of 'items'
    std::size_t num_local_items = 1;
    for (std::size_t i = 1; i < global_size.size(); ++i)
      num_local_items *= global_size[i];
    num_local_items = data.size()/num_local_items;

    // Compute offet
    const std::size_t offset = MPI::global_offset(num_local_items, true);
    std::pair<std::size_t, std::size_t> range(offset, offset + num_local_items);

    // Write data to HDF5 file
    HDF5Interface::write_dataset(hdf5_file_id, dataset_name, data,
                                 range, global_size, mpi_io, false);
  }
  //---------------------------------------------------------------------------

}

#endif
#endif<|MERGE_RESOLUTION|>--- conflicted
+++ resolved
@@ -18,7 +18,7 @@
 // Modified by Garth N. Wells, 2012
 //
 // First added:  2012-05-22
-// Last changed: 2012-11-14
+// Last changed: 2012-11-15
 
 #ifndef __DOLFIN_HDF5FILE_H
 #define __DOLFIN_HDF5FILE_H
@@ -106,19 +106,11 @@
                                const std::string global_index_name,
                                const std::string topology_name);
 
-<<<<<<< HEAD
-=======
     // Return vertex and topological data with duplicates removed
     void remove_duplicate_vertices(const Mesh& mesh,
                                    std::vector<double>& vertex_data,
                                    std::vector<std::size_t>& topological_data);
 
-    // Eliminate elements of value vector corresponding to eliminated vertices
-    template <typename T>
-    void remove_duplicate_values(const Mesh &mesh, std::vector<T>& values,
-                                 const uint value_size);
-
->>>>>>> aa2009ac
     // Write contiguous data to HDF5 data set. Data is flattened into
     // a 1D array, e.g. [x0, y0, z0, x1, y1, z1] for a vector in 3D
     template <typename T>
@@ -179,7 +171,7 @@
 
     Timer t("HDF5: Remove dups");
 
-    const std::map<uint, std::set<uint> >& shared_vertices
+    const std::map<std::size_t, std::set<uint> >& shared_vertices
       = mesh.topology().shared_entities(0);
 
     const uint process_number = MPI::process_number();
