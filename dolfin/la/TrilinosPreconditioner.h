--- conflicted
+++ resolved
@@ -126,13 +126,8 @@
       _preconditioners_descr;
 
     // The Preconditioner
-<<<<<<< HEAD
-    boost::shared_ptr<Ifpack_Preconditioner> _ifpack_preconditioner;
-    boost::shared_ptr<ML_Epetra::MultiLevelPreconditioner> _ml_preconditioner;
-=======
     std::shared_ptr<Ifpack_Preconditioner> ifpack_preconditioner;
     std::shared_ptr<ML_Epetra::MultiLevelPreconditioner> ml_preconditioner;
->>>>>>> fef01e83
 
     // Parameter list
     std::shared_ptr<const Teuchos::ParameterList> parameter_list;
