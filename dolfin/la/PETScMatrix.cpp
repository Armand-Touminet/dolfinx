--- conflicted
+++ resolved
@@ -147,10 +147,10 @@
     // Set matrix type according to chosen architecture
     if (!_use_gpu)
       MatSetType(*A, MATSEQAIJ);
-#ifdef HAS_PETSC_CUSP
+    #ifdef HAS_PETSC_CUSP
     else
       MatSetType(*A, MATSEQAIJCUSP);
-#endif
+    #endif
 
     // FIXME: Change to MatSeqAIJSetPreallicationCSR for improved performance?
     // Allocate space (using data from sparsity pattern)
@@ -426,11 +426,7 @@
   // Set null space that is used by some preconditioners
   MatSetNearNullSpace(*(this->A), petsc_nullspace);
 
-<<<<<<< HEAD
   // Clean up null space
-=======
-  // Clean up
->>>>>>> 0752fc2b
   MatNullSpaceDestroy(&petsc_nullspace);
   #endif
 }
@@ -567,10 +563,10 @@
 {
   if (!_use_gpu)
     return PETScFactory::instance();
-#ifdef HAS_PETSC_CUSP
+  #ifdef HAS_PETSC_CUSP
   else
     return PETScCuspFactory::instance();
-#endif
+  #endif
 
   // Return something to keep the compiler happy. Code will never be reached.
   return PETScFactory::instance();
