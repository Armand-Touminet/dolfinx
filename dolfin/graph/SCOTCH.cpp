// Copyright (C) 2010-2013 Garth N. Wells, Anders Logg and Chris Richardson
//
// This file is part of DOLFIN.
//
// DOLFIN is free software: you can redistribute it and/or modify
// it under the terms of the GNU Lesser General Public License as published by
// the Free Software Foundation, either version 3 of the License, or
// (at your option) any later version.
//
// DOLFIN is distributed in the hope that it will be useful,
// but WITHOUT ANY WARRANTY; without even the implied warranty of
// MERCHANTABILITY or FITNESS FOR A PARTICULAR PURPOSE. See the
// GNU Lesser General Public License for more details.
//
// You should have received a copy of the GNU Lesser General Public License
// along with DOLFIN. If not, see <http://www.gnu.org/licenses/>.
//
// Modified by Anders Logg 2011
// Modified by Chris Richardson 2013
//
// First added:  2010-02-10
// Last changed: 2013-12-05

#include <algorithm>
#include <map>
#include <numeric>
#include <set>
#include <boost/lexical_cast.hpp>

#include <dolfin/common/Set.h>
#include <dolfin/common/Timer.h>
#include <dolfin/common/MPI.h>
#include <dolfin/mesh/LocalMeshData.h>
#include "GraphBuilder.h"
#include "SCOTCH.h"

#include <dolfin/common/dolfin_common.h>

#ifdef HAS_SCOTCH
extern "C"
{
#include <stdint.h>
#include <ptscotch.h>
}
#endif

using namespace dolfin;

#ifdef HAS_SCOTCH

//-----------------------------------------------------------------------------
<<<<<<< HEAD
void SCOTCH::compute_partition(std::vector<std::size_t>& cell_partition,
              std::map<std::size_t, std::vector<std::size_t> >& ghost_procs,
              const LocalMeshData& mesh_data)
=======
void SCOTCH::compute_partition(const MPI_Comm mpi_comm,
                               std::vector<std::size_t>& cell_partition,
                               const LocalMeshData& mesh_data)
>>>>>>> 86410d49
{
  // FIXME: Use std::set or std::vector?

  // Create data structures to hold graph
  std::vector<std::set<std::size_t> > local_graph;
  std::set<std::size_t> ghost_vertices;

  // Compute local dual graph
  GraphBuilder::compute_dual_graph(mpi_comm, mesh_data, local_graph,
                                   ghost_vertices);

  // Compute partitions
  const std::size_t num_global_vertices = mesh_data.num_global_cells;
  const std::vector<std::size_t>& global_cell_indices
    = mesh_data.global_cell_indices;
<<<<<<< HEAD
  partition(local_graph, ghost_vertices, global_cell_indices,
            num_global_vertices, cell_partition, ghost_procs);
=======
  partition(mpi_comm, local_graph, ghost_vertices, global_cell_indices,
            num_global_vertices, cell_partition);
>>>>>>> 86410d49
}
//-----------------------------------------------------------------------------
std::vector<std::size_t> SCOTCH::compute_gps(const Graph& graph,
                                             std::size_t num_passes)
{
  // Create strategy string for Gibbs-Poole-Stockmayer ordering
  std::string strategy = "g{pass= "
    + boost::lexical_cast<std::string>(num_passes) + "}";

  return compute_reordering(graph, strategy);
}
//-----------------------------------------------------------------------------
std::vector<std::size_t> SCOTCH::compute_reordering(const Graph& graph,
                                                    std::string scotch_strategy)
{
  std::vector<std::size_t> permutation, inverse_permutation;
  compute_reordering(graph, permutation, inverse_permutation, scotch_strategy);
  return permutation;
}
//-----------------------------------------------------------------------------
void SCOTCH::compute_reordering(const Graph& graph,
                                std::vector<std::size_t>& permutation,
                                std::vector<std::size_t>& inverse_permutation,
                                std::string scotch_strategy)
{
  Timer timer("SCOTCH graph ordering");

  // Number of local graph vertices (cells)
  const SCOTCH_Num vertnbr = graph.size();

  // Data structures for graph input to SCOTCH (add 1 for case that
  // graph size is zero)
  std::vector<SCOTCH_Num> verttab;
  verttab.reserve(vertnbr + 1);
  std::vector<SCOTCH_Num> edgetab;
  edgetab.reserve(20*vertnbr);

  // Build local graph input for SCOTCH
  // (number of local + ghost graph vertices (cells),
  // number of local edges + edges connecting to ghost vertices)
  SCOTCH_Num edgenbr = 0;
  verttab.push_back(0);
  Graph::const_iterator vertex;
  for(vertex = graph.begin(); vertex != graph.end(); ++vertex)
  {
    edgenbr += vertex->size();
    verttab.push_back(verttab.back() + vertex->size());
    edgetab.insert(edgetab.end(), vertex->begin(), vertex->end());
  }

  // Create SCOTCH graph
  SCOTCH_Graph scotch_graph;

  // C-style array indexing
  const SCOTCH_Num baseval = 0;

  // Create SCOTCH graph and intialise
  if (SCOTCH_graphInit(&scotch_graph) != 0)
  {
    dolfin_error("SCOTCH.cpp",
                 "re-order graph using SCOTCH",
                 "Error initializing SCOTCH graph");
  }

  // Build SCOTCH graph
  if (SCOTCH_graphBuild(&scotch_graph, baseval,
                        vertnbr, &verttab[0], &verttab[1], NULL, NULL,
                        edgenbr, &edgetab[0], NULL))
  {
    dolfin_error("SCOTCH.cpp",
                 "partition mesh using SCOTCH",
                 "Error building SCOTCH graph");
  }

  // Check graph data for consistency
  /*
  #ifdef DEBUG
  if (SCOTCH_graphCheck(&scotch_graph))
  {
    dolfin_error("SCOTCH.cpp",
                 "partition mesh using SCOTCH",
                 "Consistency error in SCOTCH graph");
  }
  #endif
  */

  // Re-ordering strategy
  SCOTCH_Strat strat;
  SCOTCH_stratInit(&strat);

  // Set SCOTCH strategy (if provided)
  //SCOTCH_stratGraphOrderBuild(&strat, SCOTCH_STRATQUALITY, 0, 0);
  //SCOTCH_stratGraphOrderBuild(&strat, SCOTCH_STRATSPEED, 0, 0);
  if (!scotch_strategy.empty())
    SCOTCH_stratGraphOrder(&strat, scotch_strategy.c_str());

  // Vector to hold permutation vectors
  std::vector<SCOTCH_Num> permutation_indices(vertnbr);
  std::vector<SCOTCH_Num> inverse_permutation_indices(vertnbr);

  // Reset SCOTCH random number generator to produce deterministic
  // partitions
  SCOTCH_randomReset();

  // Compute re-ordering
  if (SCOTCH_graphOrder(&scotch_graph, &strat, permutation_indices.data(),
                        inverse_permutation_indices.data(), NULL, NULL, NULL))
  {
    dolfin_error("SCOTCH.cpp",
                 "re-order graph using SCOTCH",
                 "Error during re-ordering");
  }

  // Clean up SCOTCH objects
  SCOTCH_graphExit(&scotch_graph);
  SCOTCH_stratExit(&strat);

  // Copy permutation vectors
  permutation.resize(vertnbr);
  inverse_permutation.resize(vertnbr);
  std::copy(permutation_indices.begin(), permutation_indices.end(),
            permutation.begin());
  std::copy(inverse_permutation_indices.begin(),
            inverse_permutation_indices.end(), inverse_permutation.begin());
}
//-----------------------------------------------------------------------------
void SCOTCH::partition(const MPI_Comm mpi_comm,
                       const std::vector<std::set<std::size_t> >& local_graph,
                       const std::set<std::size_t>& ghost_vertices,
                       const std::vector<std::size_t>& global_cell_indices,
                       const std::size_t num_global_vertices,
                       std::vector<std::size_t>& cell_partition,
                       std::map<std::size_t, std::vector<std::size_t> >& ghost_procs)
{
  Timer timer("Partition graph (calling SCOTCH)");

  // C-style array indexing
  const int baseval = 0;

  // Number of processes
  const std::size_t num_processes = MPI::num_processes(mpi_comm);

  // This process number
  const std::size_t proc_num = MPI::process_number(mpi_comm);

  // Local data ---------------------------------

  // Number of local graph vertices (cells)
  const SCOTCH_Num vertlocnbr = local_graph.size();
  const SCOTCH_Num vertgstnbr = vertlocnbr + ghost_vertices.size();

  // Data structures for graph input to SCOTCH (add 1 for case that
  // local graph size is zero)
  std::vector<SCOTCH_Num> vertloctab;
  vertloctab.reserve(local_graph.size() + 1);
  std::vector<SCOTCH_Num> edgeloctab;

  // Build local graph input for SCOTCH
  // (number of local + ghost graph vertices (cells),
  // number of local edges + edges connecting to ghost vertices)
  SCOTCH_Num edgelocnbr = 0;
  vertloctab.push_back(0);
  std::vector<std::set<std::size_t> >::const_iterator vertex;
  for(vertex = local_graph.begin(); vertex != local_graph.end(); ++vertex)
  {
    edgelocnbr += vertex->size();
    vertloctab.push_back(vertloctab.back() + vertex->size());
    edgeloctab.insert(edgeloctab.end(), vertex->begin(), vertex->end());
  }

  // Handle case that local graph size is zero
  if (edgeloctab.empty())
    edgeloctab.resize(1);

  // Global data ---------------------------------

  // Number of local vertices (cells) on each process
  std::vector<SCOTCH_Num> proccnttab;
  const SCOTCH_Num local_graph_size = local_graph.size();
  MPI::all_gather(mpi_comm, local_graph_size, proccnttab);

  // FIXME: explain this test
  // Array containing . . . . (some sanity checks)
  std::vector<std::size_t> procvrttab(num_processes + 1);
  for (std::size_t i = 0; i < num_processes; ++i)
  {
    procvrttab[i] = std::accumulate(proccnttab.begin(),
                                    proccnttab.begin() + i, 0);
  }
  procvrttab[num_processes] = procvrttab[num_processes - 1]
    + proccnttab[num_processes - 1];

  // Sanity check
  for (std::size_t i = 1; i <= proc_num; ++i)
    dolfin_assert(procvrttab[i] >= (procvrttab[i - 1] + proccnttab[i - 1]));

  // Print graph data -------------------------------------
  /*
  {
    const SCOTCH_Num vertgstnbr = local_graph.size() + ghost_vertices.size();

    // Total  (global) number of vertices (cells) in the graph
    const SCOTCH_Num vertglbnbr = num_global_vertices;

    // Total (global) number of edges (cell-cell connections) in the graph
    const SCOTCH_Num edgeglbnbr = MPI::sum(mpi_comm, edgelocnbr);

    for (std::size_t proc = 0; proc < num_processes; ++proc)
    {
      // Print data for one process at a time
      if (proc == proc_num)
      {
        // Number of processes
        const SCOTCH_Num procglbnbr = num_processes;

        cout << "--------------------------------------------------" << endl;
        cout << "Num vertices (vertglbnbr)     : " << vertglbnbr << endl;
        cout << "Num edges (edgeglbnbr)        : " << edgeglbnbr << endl;
        cout << "Num of processes (procglbnbr) : " << procglbnbr << endl;
        cout << "Vert per processes (proccnttab) : " << endl;
        for (std::size_t i = 0; i < proccnttab.size(); ++i)
          cout << "  " << proccnttab[i];
        cout << endl;
        cout << "Offests (procvrttab): " << endl;
        for (std::size_t i = 0; i < procvrttab.size(); ++i)
          cout << "  " << procvrttab[i];
        cout << endl;

        //------ Print local data
        cout << "(*) Num vertices (vertlocnbr)        : " << vertlocnbr << endl;
        cout << "(*) Num vert (inc ghost) (vertgstnbr): " << vertgstnbr << endl;
        cout << "(*) Num edges (edgelocnbr)           : " << edgelocnbr << endl;
        cout << "(*) Vertloctab: " << endl;
        for (std::size_t i = 0; i < vertloctab.size(); ++i)
          cout << "  " << vertloctab[i];
        cout << endl;
        cout << "edgeloctab: " << endl;
        for (std::size_t i = 0; i < edgeloctab.size(); ++i)
          cout << "  " << edgeloctab[i];
        cout << endl;
        cout << "--------------------------------------------------" << endl;
      }
      MPI::barrier(mpi_comm);
    }
    MPI::barrier(mpi_comm);
  }
  */
  // ------------------------------------------------------

  // Create SCOTCH graph and intialise
  SCOTCH_Dgraph dgrafdat;
  if (SCOTCH_dgraphInit(&dgrafdat, mpi_comm) != 0)
  {
    dolfin_error("SCOTCH.cpp",
                 "partition mesh using SCOTCH",
                 "Error initializing SCOTCH graph");
  }

  // Build SCOTCH distributed graph
  if (SCOTCH_dgraphBuild(&dgrafdat, baseval, vertlocnbr, vertlocnbr,
                              &vertloctab[0], NULL, NULL, NULL,
                              edgelocnbr, edgelocnbr,
                              &edgeloctab[0], NULL, NULL) )
  {
    dolfin_error("SCOTCH.cpp",
                 "partition mesh using SCOTCH",
                 "Error building SCOTCH graph");
  }

  // Check graph data for consistency
  #ifdef DEBUG
  if (SCOTCH_dgraphCheck(&dgrafdat))
  {
    dolfin_error("SCOTCH.cpp",
                 "partition mesh using SCOTCH",
                 "Consistency error in SCOTCH graph");
  }
  #endif

  // Number of partitions (set equal to number of processes)
  const int npart = num_processes;

  // Partitioning strategy
  SCOTCH_Strat strat;
  SCOTCH_stratInit(&strat);

  // Set strategy (SCOTCH uses very crytic strings for this, and they can change between versions)
  //std::string strategy = "b{sep=m{asc=b{bnd=q{strat=f},org=q{strat=f}},low=q{strat=m{type=h,vert=80,low=h{pass=10}f{bal=0.0005,move=80},asc=b{bnd=d{dif=1,rem=1,pass=40}f{bal=0.005,move=80},org=f{bal=0.005,move=80}}}|m{type=h,vert=80,low=h{pass=10}f{bal=0.0005,move=80},asc=b{bnd=d{dif=1,rem=1,pass=40}f{bal=0.005,move=80},org=f{bal=0.005,move=80}}}},seq=q{strat=m{type=h,vert=80,low=h{pass=10}f{bal=0.0005,move=80},asc=b{bnd=d{dif=1,rem=1,pass=40}f{bal=0.005,move=80},org=f{bal=0.005,move=80}}}|m{type=h,vert=80,low=h{pass=10}f{bal=0.0005,move=80},asc=b{bnd=d{dif=1,rem=1,pass=40}f{bal=0.005,move=80},org=f{bal=0.005,move=80}}}}},seq=b{job=t,map=t,poli=S,sep=m{type=h,vert=80,low=h{pass=10}f{bal=0.0005,move=80},asc=b{bnd=d{dif=1,rem=1,pass=40}f{bal=0.005,move=80},org=f{bal=0.005,move=80}}}|m{type=h,vert=80,low=h{pass=10}f{bal=0.0005,move=80},asc=b{bnd=d{dif=1,rem=1,pass=40}f{bal=0.005,move=80},org=f{bal=0.005,move=80}}}}}";
  //SCOTCH_stratDgraphMap (&strat, strategy.c_str());

  // Resize vector to hold cell partition indices
  // with enough extra space for ghost cell partition information too
  // When there are no nodes, vertgstnbr may be zero, and at least one
  // dummy location must be created.
  std::vector<SCOTCH_Num> _cell_partition(std::max(1, vertgstnbr), 0);

  // Reset SCOTCH random number generator to produce deterministic partitions
  SCOTCH_randomReset();

  // Partition graph
  if (SCOTCH_dgraphPart(&dgrafdat, npart, &strat, _cell_partition.data()))
  {
    dolfin_error("SCOTCH.cpp",
                 "partition mesh using SCOTCH",
                 "Error during partitioning");
  }

  // Exchange halo with cell_partition data for ghosts
  // FIXME: check MPI type compatibility with SCOTCH_Num
  // Getting this wrong will cause a SEGV
  // FIXME: is there a better way to do this?
  if (SCOTCH_dgraphHalo(&dgrafdat,
                        (void *)_cell_partition.data(),
                        MPI_INT))
  {
    dolfin_error("SCOTCH.cpp",
                 "partition mesh using SCOTCH",
                 "Error during halo exchange");
  }

  // Get SCOTCH's locally indexed graph
  SCOTCH_Num* edge_ghost_tab;
  SCOTCH_dgraphData(&dgrafdat,
                    NULL, NULL, NULL, NULL, NULL, NULL, 
                    NULL, NULL, NULL, NULL, NULL, NULL, NULL, 
                    &edge_ghost_tab, NULL, (MPI_Comm *)&comm);

  // Iterate through SCOTCH's local compact graph to find partition
  // boundaries and save to map
  for(SCOTCH_Num i = 0; i < vertlocnbr; ++i)
  {
    const std::size_t proc_this =  _cell_partition[i];
    for(SCOTCH_Num j = vertloctab[i]; j < vertloctab[i + 1]; ++j)
    {
      const std::size_t proc_other 
        = _cell_partition[edge_ghost_tab[j]];
      if(proc_this != proc_other)
      {
        if(ghost_procs.find(i) == ghost_procs.end())
          ghost_procs[i] = std::vector<std::size_t>(1, proc_other);
        else
          ghost_procs[i].push_back(proc_other);
      }
    }
  }

  // Clean up SCOTCH objects
  SCOTCH_dgraphExit(&dgrafdat);
  SCOTCH_stratExit(&strat);

  // Only copy the local nodes partition information
  // Ghost process data is already in the ghost_procs map
  cell_partition.resize(vertlocnbr);
  std::copy(_cell_partition.begin(), _cell_partition.begin() + vertlocnbr,
            cell_partition.begin());
}
//-----------------------------------------------------------------------------
#else
//-----------------------------------------------------------------------------
<<<<<<< HEAD
void SCOTCH::compute_partition(std::vector<std::size_t>& cell_partition,
         std::map<std::size_t, std::vector<std::size_t> >& ghost_procs,
         const LocalMeshData& mesh_data)
=======
void SCOTCH::compute_partition(const MPI_Comm mpi_comm,
                               std::vector<std::size_t>& cell_partition,
                               const LocalMeshData& mesh_data)
>>>>>>> 86410d49
{
  dolfin_error("SCOTCH.cpp",
               "partition mesh using SCOTCH",
               "DOLFIN has been configured without support for SCOTCH");
}
//-----------------------------------------------------------------------------
std::vector<std::size_t> SCOTCH::compute_gps(const Graph& graph,
                                             std::size_t num_passes)
{
  dolfin_error("SCOTCH.cpp",
               "re-order graph using SCOTCH",
               "DOLFIN has been configured without support for SCOTCH");
  return std::vector<std::size_t>();
}
//-----------------------------------------------------------------------------
std::vector<std::size_t>
SCOTCH::compute_reordering(const Graph& graph,
                           std::string scotch_strategy)
{
  dolfin_error("SCOTCH.cpp",
               "re-order graph using SCOTCH",
               "DOLFIN has been configured without support for SCOTCH");
  return std::vector<std::size_t>();
}
//-----------------------------------------------------------------------------
void SCOTCH::compute_reordering(const Graph& graph,
                                std::vector<std::size_t>& permutation,
                                std::vector<std::size_t>& inverse_permutation,
                                std::string scotch_strategy)

{
  dolfin_error("SCOTCH.cpp",
               "re-order graph using SCOTCH",
               "DOLFIN has been configured without support for SCOTCH");
}
//-----------------------------------------------------------------------------
void SCOTCH::partition(const MPI_Comm mpi_comm,
                       const std::vector<std::set<std::size_t> >& local_graph,
                       const std::set<std::size_t>& ghost_vertices,
                       const std::vector<std::size_t>& global_cell_indices,
                       const std::size_t num_global_vertices,
                       std::vector<std::size_t>& cell_partition,
                       std::map<std::size_t, std::vector<std::size_t> >& ghost_procs)
{
  dolfin_error("SCOTCH.cpp",
               "partition mesh using SCOTCH",
               "DOLFIN has been configured without support for SCOTCH");
}
//-----------------------------------------------------------------------------

#endif<|MERGE_RESOLUTION|>--- conflicted
+++ resolved
@@ -19,7 +19,7 @@
 // Modified by Chris Richardson 2013
 //
 // First added:  2010-02-10
-// Last changed: 2013-12-05
+// Last changed: 2014-01-09
 
 #include <algorithm>
 #include <map>
@@ -49,15 +49,10 @@
 #ifdef HAS_SCOTCH
 
 //-----------------------------------------------------------------------------
-<<<<<<< HEAD
-void SCOTCH::compute_partition(std::vector<std::size_t>& cell_partition,
+void SCOTCH::compute_partition(const MPI_Comm mpi_comm,
+              std::vector<std::size_t>& cell_partition,
               std::map<std::size_t, std::vector<std::size_t> >& ghost_procs,
               const LocalMeshData& mesh_data)
-=======
-void SCOTCH::compute_partition(const MPI_Comm mpi_comm,
-                               std::vector<std::size_t>& cell_partition,
-                               const LocalMeshData& mesh_data)
->>>>>>> 86410d49
 {
   // FIXME: Use std::set or std::vector?
 
@@ -73,13 +68,9 @@
   const std::size_t num_global_vertices = mesh_data.num_global_cells;
   const std::vector<std::size_t>& global_cell_indices
     = mesh_data.global_cell_indices;
-<<<<<<< HEAD
-  partition(local_graph, ghost_vertices, global_cell_indices,
+  partition(mpi_comm, local_graph, ghost_vertices, global_cell_indices,
             num_global_vertices, cell_partition, ghost_procs);
-=======
-  partition(mpi_comm, local_graph, ghost_vertices, global_cell_indices,
-            num_global_vertices, cell_partition);
->>>>>>> 86410d49
+
 }
 //-----------------------------------------------------------------------------
 std::vector<std::size_t> SCOTCH::compute_gps(const Graph& graph,
@@ -405,7 +396,7 @@
   SCOTCH_dgraphData(&dgrafdat,
                     NULL, NULL, NULL, NULL, NULL, NULL, 
                     NULL, NULL, NULL, NULL, NULL, NULL, NULL, 
-                    &edge_ghost_tab, NULL, (MPI_Comm *)&comm);
+                    &edge_ghost_tab, NULL, (MPI_Comm *)&mpi_comm);
 
   // Iterate through SCOTCH's local compact graph to find partition
   // boundaries and save to map
@@ -439,15 +430,10 @@
 //-----------------------------------------------------------------------------
 #else
 //-----------------------------------------------------------------------------
-<<<<<<< HEAD
-void SCOTCH::compute_partition(std::vector<std::size_t>& cell_partition,
+void SCOTCH::compute_partition(const MPI_Comm mpi_comm,
+                               std::vector<std::size_t>& cell_partition,
          std::map<std::size_t, std::vector<std::size_t> >& ghost_procs,
          const LocalMeshData& mesh_data)
-=======
-void SCOTCH::compute_partition(const MPI_Comm mpi_comm,
-                               std::vector<std::size_t>& cell_partition,
-                               const LocalMeshData& mesh_data)
->>>>>>> 86410d49
 {
   dolfin_error("SCOTCH.cpp",
                "partition mesh using SCOTCH",
