// Copyright (C) 2013 Anders Logg
//
// This file is part of DOLFIN.
//
// DOLFIN is free software: you can redistribute it and/or modify
// it under the terms of the GNU Lesser General Public License as published by
// the Free Software Foundation, either version 3 of the License, or
// (at your option) any later version.
//
// DOLFIN is distributed in the hope that it will be useful,
// but WITHOUT ANY WARRANTY; without even the implied warranty of
// MERCHANTABILITY or FITNESS FOR A PARTICULAR PURPOSE. See the
// GNU Lesser General Public License for more details.
//
// You should have received a copy of the GNU Lesser General Public License
// along with DOLFIN. If not, see <http://www.gnu.org/licenses/>.
//
// First added:  2013-08-05
// Last changed: 2014-02-11

#ifndef __CCFEM_FUNCTION_SPACE_H
#define __CCFEM_FUNCTION_SPACE_H

#include <vector>
<<<<<<< HEAD
#include <map>
#include <boost/shared_ptr.hpp>
=======
#include <memory>
>>>>>>> f8ada420

namespace dolfin
{

  // Forward declarations
  class FunctionSpace;
  class CCFEMDofMap;
  class Mesh;
  class BoundingBoxTree;
  class BoundaryMesh;

  /// This class represents a cut and composite finite element
  /// function space (CCFEM) defined on one or more possibly
  /// intersecting meshes.
  ///
  /// A CCFEM function space may be created from a set of standard
  /// function spaces by repeatedly calling add(), followed by a call
  /// to build(). Note that a CCFEM function space is not useful and
  /// its data structures are empty until build() has been called.

  class CCFEMFunctionSpace
  {
  public:

    /// Create empty CCFEM function space
    CCFEMFunctionSpace();

    /// Destructor
    ~CCFEMFunctionSpace();

    /// Return dimension of the CCFEM function space
    ///
    /// *Returns*
    ///     std::size_t
    ///         The dimension of the CCFEM function space.
    std::size_t dim() const;

    /// Return CCFEM dofmap
    ///
    /// *Returns*
    ///     _CCFEMDofMap_
    ///         The dofmap.
    std::shared_ptr<const CCFEMDofMap> dofmap() const;

    /// Return the number function spaces (parts) of the CCFEM function space
    ///
    /// *Returns*
    ///     std::size_t
    ///         The number of function spaces (parts) of the CCFEM function space.
    std::size_t num_parts() const;

    /// Return function space (part) number i
    ///
    /// *Arguments*
    ///     i (std::size_t)
    ///         The part number
    ///
    /// *Returns*
    ///     _FunctionSpace_
    ///         Function space (part) number i
    std::shared_ptr<const FunctionSpace> part(std::size_t i) const;

    /// Return the list of uncut cells for given part. The uncut cells
    /// are defined as all cells that don't collide with any cells in
    /// any other part with higher part number.
    ///
    /// *Arguments*
    ///     part (std::size_t)
    ///         The part number
    ///
    /// *Returns*
    ///     std::vector<unsigned int>
    ///         List of uncut cell indices for given part
    const std::vector<unsigned int>& uncut_cells(std::size_t part) const;

    /// Return the list of cut cells for given part. The cut cells are
    /// defined as all cells that collide with the boundary of any
    /// part with higher part number.
    ///
    /// FIXME: Figure out whether this makes sense; a cell may collide
    /// with the boundary of part j but may still be covered
    /// completely by the domain of part j + 1. Possible solution is
    /// to for each part i check overlapping parts starting from the
    /// top and working back down to i + 1.
    ///
    /// *Arguments*
    ///     part (std::size_t)
    ///         The part number
    ///
    /// *Returns*
    ///     std::vector<unsigned int>
    ///         List of cut cell indices for given part
    const std::vector<unsigned int>& cut_cells(std::size_t part) const;

    /// Return the list of covered cells for given part. The covered
    /// cells are defined as all cells that collide with the domain of
    /// any part with higher part number, but not with the boundary of
    /// that part; in other words cells that are completely covered by
    /// any other part (and which therefore are inactive).
    ///
    /// *Arguments*
    ///     part (std::size_t)
    ///         The part number
    ///
    /// *Returns*
    ///     std::vector<unsigned int>
    ///         List of covered cell indices for given part
    const std::vector<unsigned int>& covered_cells(std::size_t part) const;

    /// Return the collision map for cut cells of the given part
    ///
    /// *Arguments*
    ///     part (std::size_t)
    ///         The part number
    ///
    /// *Returns*
    ///     std::map<unsigned int, std::vector<std::pair<std::size_t, unsigned int> > >
    ///         A map from cell indices of cut cells to a list of
    ///         cutting cells. Each cutting cell is represented as a
    ///         pair (part_number, cutting_cell_index).
    const std::map<unsigned int,
                   std::vector<std::pair<std::size_t, unsigned int> > >&
    collision_map_cut_cells(std::size_t part) const;

    /// Add function space (shared pointer version)
    ///
    /// *Arguments*
    ///     function_space (_FunctionSpace_)
    ///         The function space.
    void add(std::shared_ptr<const FunctionSpace> function_space);

    /// Add function space (reference version)
    ///
    /// *Arguments*
    ///     function_space (_FunctionSpace_)
    ///         The function space.
    void add(const FunctionSpace& function_space);

    /// Build CCFEM function space
    void build();

    /// Clear CCFEM function space
    void clear();

  private:

    // List of function spaces
    std::vector<std::shared_ptr<const FunctionSpace> > _function_spaces;

    // CCFEM dofmap
    boost::shared_ptr<CCFEMDofMap> _dofmap;

    // List of meshes
    std::vector<boost::shared_ptr<const Mesh> > _meshes;

    // List of boundary meshes
    std::vector<boost::shared_ptr<BoundaryMesh> > _boundary_meshes;

    // List of bounding box trees for meshes
    std::vector<std::shared_ptr<BoundingBoxTree> > _trees;

<<<<<<< HEAD
    // List of bounding box trees for boundary meshes
    std::vector<boost::shared_ptr<BoundingBoxTree> > _boundary_trees;

    // Cell indices for all uncut cells for all parts. Access data by
    //
    //     c = _uncut_cells[i][j]
    //
    // where
    //
    //     c = cell index for an uncut cell
    //     i = the part (mesh) number
    //     j = the cell number (in the list of uncut cells)
    std::vector<std::vector<unsigned int> > _uncut_cells;

    // Cell indices for all cut cells for all parts. Access data by
    //
    //     c = _cut_cells[i][j]
    //
    // where
    //
    //     c = cell index for a cut cell
    //     i = the part (mesh) number
    //     j = the cell number (in the list of cut cells)
    std::vector<std::vector<unsigned int> > _cut_cells;

    // Cell indices for all covered cells for all parts. Access data by
    //
    //     c = _covered_cells[i][j]
    //
    // where
    //
    //     c = cell index for a covered cell
    //     i = the part (mesh) number
    //     j = the cell number (in the list of covered cells)
    std::vector<std::vector<unsigned int> > _covered_cells;

    // Collision map for cut cells. Access data by
    //
    // where
    //
    //     c.first  = part number for the cutting mesh
    //     c.second = cell index for the cutting cell
    //            i = the part (mesh) number
    //            j = the cell number (in the list of cut cells)
    //            k = the collision number (in the list of cutting cells)
    std::vector<std::map<unsigned int,
                         std::vector<std::pair<std::size_t, unsigned int> > > >
    _collision_map_cut_cells;

    // Build dofmap
    void _build_dofmap();

    // Build boundary meshes
    void _build_boundary_meshes();

    // Build bounding box trees
    void _build_bounding_box_trees();

    // Build collision maps
    void _build_collision_maps();
=======
    // CCFEM dofmap
    std::shared_ptr<CCFEMDofMap> _dofmap;
>>>>>>> f8ada420

  };

}

#endif<|MERGE_RESOLUTION|>--- conflicted
+++ resolved
@@ -16,18 +16,14 @@
 // along with DOLFIN. If not, see <http://www.gnu.org/licenses/>.
 //
 // First added:  2013-08-05
-// Last changed: 2014-02-11
+// Last changed: 2014-02-14
 
 #ifndef __CCFEM_FUNCTION_SPACE_H
 #define __CCFEM_FUNCTION_SPACE_H
 
 #include <vector>
-<<<<<<< HEAD
 #include <map>
-#include <boost/shared_ptr.hpp>
-=======
 #include <memory>
->>>>>>> f8ada420
 
 namespace dolfin
 {
@@ -178,20 +174,19 @@
     std::vector<std::shared_ptr<const FunctionSpace> > _function_spaces;
 
     // CCFEM dofmap
-    boost::shared_ptr<CCFEMDofMap> _dofmap;
+    std::shared_ptr<CCFEMDofMap> _dofmap;
 
     // List of meshes
-    std::vector<boost::shared_ptr<const Mesh> > _meshes;
+    std::vector<std::shared_ptr<const Mesh> > _meshes;
 
     // List of boundary meshes
-    std::vector<boost::shared_ptr<BoundaryMesh> > _boundary_meshes;
+    std::vector<std::shared_ptr<BoundaryMesh> > _boundary_meshes;
 
     // List of bounding box trees for meshes
     std::vector<std::shared_ptr<BoundingBoxTree> > _trees;
 
-<<<<<<< HEAD
     // List of bounding box trees for boundary meshes
-    std::vector<boost::shared_ptr<BoundingBoxTree> > _boundary_trees;
+    std::vector<std::shared_ptr<BoundingBoxTree> > _boundary_trees;
 
     // Cell indices for all uncut cells for all parts. Access data by
     //
@@ -250,10 +245,6 @@
 
     // Build collision maps
     void _build_collision_maps();
-=======
-    // CCFEM dofmap
-    std::shared_ptr<CCFEMDofMap> _dofmap;
->>>>>>> f8ada420
 
   };
 
