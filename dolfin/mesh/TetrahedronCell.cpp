--- conflicted
+++ resolved
@@ -22,11 +22,7 @@
 // Modified by August Johansson 2014
 //
 // First added:  2006-06-05
-<<<<<<< HEAD
-// Last changed: 2014-02-12
-=======
 // Last changed: 2014-02-13
->>>>>>> c7be7938
 
 #include <algorithm>
 #include <dolfin/log/log.h>
@@ -116,7 +112,7 @@
     e.resize(6);
     for (int i = 0; i < 6; ++i)
       e[i] .resize(2);
-    
+
     // Create the six edges
     e[0][0] = v[2]; e[0][1] = v[3];
     e[1][0] = v[1]; e[1][1] = v[3];
@@ -664,30 +660,18 @@
 //-----------------------------------------------------------------------------
 bool TetrahedronCell::collides(const Cell& cell, const Point& point) const
 {
-<<<<<<< HEAD
-  return CollisionDetection::collides(cell,point);
-=======
   return CollisionDetection::collides(cell, point);
->>>>>>> c7be7938
 }
 //-----------------------------------------------------------------------------
 bool TetrahedronCell::collides(const Cell& cell, const MeshEntity& entity) const
 {
-<<<<<<< HEAD
-  return CollisionDetection::collides(cell,entity);
-=======
   return CollisionDetection::collides(cell, entity);
->>>>>>> c7be7938
 }
 //-----------------------------------------------------------------------------
 std::vector<double>
 TetrahedronCell::triangulate_intersection(const Cell& c0, const Cell& c1) const
 {
-<<<<<<< HEAD
-  return IntersectionTriangulation::triangulate_intersection(c0,c1);
-=======
   return IntersectionTriangulation::triangulate_intersection(c0, c1);
->>>>>>> c7be7938
 }
 //-----------------------------------------------------------------------------
 std::string TetrahedronCell::description(bool plural) const
