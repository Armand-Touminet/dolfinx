// Copyright (C) 2006-2011 Anders Logg
//
// This file is part of DOLFIN.
//
// DOLFIN is free software: you can redistribute it and/or modify
// it under the terms of the GNU Lesser General Public License as published by
// the Free Software Foundation, either version 3 of the License, or
// (at your option) any later version.
//
// DOLFIN is distributed in the hope that it will be useful,
// but WITHOUT ANY WARRANTY; without even the implied warranty of
// MERCHANTABILITY or FITNESS FOR A PARTICULAR PURPOSE. See the
// GNU Lesser General Public License for more details.
//
// You should have received a copy of the GNU Lesser General Public License
// along with DOLFIN. If not, see <http://www.gnu.org/licenses/>.
//
// Modified by Kristian Oelgaard, 2007.
// Modified by Kristoffer Selim, 2008.
// Modified by Marie E. Rognes, 2011.
//
// First added:  2006-06-05
// Last changed: 2011-11-14

#include <algorithm>
#include <dolfin/log/log.h>
#include "Cell.h"
#include "MeshEditor.h"
#include "MeshEntity.h"
#include "MeshGeometry.h"
#include "IntervalCell.h"

using namespace dolfin;

//-----------------------------------------------------------------------------
std::size_t IntervalCell::dim() const
{
  return 1;
}
//-----------------------------------------------------------------------------
std::size_t IntervalCell::num_entities(std::size_t dim) const
{
  switch (dim)
  {
  case 0:
    return 2; // vertices
  case 1:
    return 1; // cells
  default:
    dolfin_error("IntervalCell.cpp",
                 "access number of entities of interval cell",
                 "Illegal topological dimension (%d)", dim);
  }

  return 0;
}
//-----------------------------------------------------------------------------
std::size_t IntervalCell::num_vertices(std::size_t dim) const
{
  switch (dim)
  {
  case 0:
    return 1; // vertices
  case 1:
    return 2; // cells
  default:
    dolfin_error("IntervalCell.cpp",
                 "access number of vertices for subsimplex of interval cell",
                 "Illegal topological dimension (%d)", dim);
  }

  return 0;
}
//-----------------------------------------------------------------------------
std::size_t IntervalCell::orientation(const Cell& cell) const
{
  const Point up(0.0, 1.0);
  return cell.orientation(up);
}
//-----------------------------------------------------------------------------
void IntervalCell::create_entities(std::vector<std::vector<std::size_t> >& e,
                                   std::size_t dim, const std::size_t* v) const
{
  // We don't need to create any entities
  dolfin_error("IntervalCell.cpp",
               "create entities of interval cell",
               "Don't know how to create entities of topological dimension %d", dim);
}
//-----------------------------------------------------------------------------
void IntervalCell::refine_cell(Cell& cell, MeshEditor& editor,
                               std::size_t& current_cell) const
{
  // Get vertices
  const std::size_t* v = cell.entities(0);
  dolfin_assert(v);

  // Get offset for new vertex indices
  const std::size_t offset = cell.mesh().num_vertices();

  // Compute indices for the three new vertices
  const std::size_t v0 = v[0];
  const std::size_t v1 = v[1];
  const std::size_t e0 = offset + cell.index();

  // Add the two new cells
  std::vector<std::size_t> new_cell(2);

  new_cell[0] = v0; new_cell[1] = e0;
  editor.add_cell(current_cell++, new_cell);

  new_cell[0] = e0; new_cell[1] = v1;
  editor.add_cell(current_cell++, new_cell);
}
//-----------------------------------------------------------------------------
double IntervalCell::volume(const MeshEntity& interval) const
{
  // Check that we get an interval
  if (interval.dim() != 1)
  {
    dolfin_error("IntervalCell.cpp",
                 "compute volume (length) of interval cell",
                 "Illegal mesh entity, not an interval");
  }

  // Get mesh geometry
  const MeshGeometry& geometry = interval.mesh().geometry();

  // Get the coordinates of the two vertices
  const std::size_t* vertices = interval.entities(0);
  const double* x0 = geometry.x(vertices[0]);
  const double* x1 = geometry.x(vertices[1]);

  // Compute length of interval (line segment)
  double sum = 0.0;
  for (std::size_t i = 0; i < geometry.dim(); ++i)
  {
    const double dx = x1[i] - x0[i];
    sum += dx*dx;
  }

  return std::sqrt(sum);
}
//-----------------------------------------------------------------------------
double IntervalCell::diameter(const MeshEntity& interval) const
{
  // Check that we get an interval
  if (interval.dim() != 1)
  {
    dolfin_error("IntervalCell.cpp",
                 "compute diameter of interval cell",
                 "Illegal mesh entity, not an interval");
  }

  // Diameter is same as volume for interval (line segment)
  return volume(interval);
}
//-----------------------------------------------------------------------------
double IntervalCell::normal(const Cell& cell, std::size_t facet, std::size_t i) const
{
  return normal(cell, facet)[i];
}
//-----------------------------------------------------------------------------
Point IntervalCell::normal(const Cell& cell, std::size_t facet) const
{
  // Get mesh geometry
  const MeshGeometry& geometry = cell.mesh().geometry();

  // Get the two vertices as points
  const std::size_t* vertices = cell.entities(0);
  Point p0 = geometry.point(vertices[0]);
  Point p1 = geometry.point(vertices[1]);

  // Compute normal
  Point n = p0 - p1;
  if (facet == 1)
    n *= -1.0;

  // Normalize
  n /= n.norm();

  return n;
}
//-----------------------------------------------------------------------------
<<<<<<< HEAD
Point IntervalCell::cell_normal(const Cell& cell) const
{
  // Get mesh geometry
  const MeshGeometry& geometry = cell.mesh().geometry();

  // Cell_normal only defined for gdim = 1, 2 for now
  const unsigned int gdim = geometry.dim();
  if (gdim > 2)
    dolfin_error("IntervalCell.cpp",
                 "compute cell normal",
                 "Illegal geometric dimension (%d)", gdim);

  // Get the two vertices as points
  const std::size_t* vertices = cell.entities(0);
  Point p0 = geometry.point(vertices[0]);
  Point p1 = geometry.point(vertices[1]);

  // Define normal by rotating tangent counterclockwise
  Point t = p1 - p0;
  Point n(-t.y(), t.x());

  // Normalize
  n /= n.norm();

  return n;
}
//-----------------------------------------------------------------------------
double IntervalCell::facet_area(const Cell& cell, uint facet) const
=======
double IntervalCell::facet_area(const Cell& cell, std::size_t facet) const
>>>>>>> 07c8646d
{
  return 1.0;
}
//-----------------------------------------------------------------------------
void IntervalCell::order(Cell& cell,
                 const std::vector<std::size_t>& local_to_global_vertex_indices) const
{
  // Sort i - j for i > j: 1 - 0

  // Get mesh topology
  MeshTopology& topology = const_cast<MeshTopology&>(cell.mesh().topology());

  // Sort local vertices in ascending order, connectivity 1 - 0
  if (!topology(1, 0).empty())
  {
    std::size_t* cell_vertices = const_cast<std::size_t*>(cell.entities(0));
    sort_entities(2, cell_vertices, local_to_global_vertex_indices);
  }
}
//-----------------------------------------------------------------------------
std::string IntervalCell::description(bool plural) const
{
  if (plural)
    return "intervals";
  return "interval";
}
//-----------------------------------------------------------------------------<|MERGE_RESOLUTION|>--- conflicted
+++ resolved
@@ -181,7 +181,6 @@
   return n;
 }
 //-----------------------------------------------------------------------------
-<<<<<<< HEAD
 Point IntervalCell::cell_normal(const Cell& cell) const
 {
   // Get mesh geometry
@@ -209,10 +208,7 @@
   return n;
 }
 //-----------------------------------------------------------------------------
-double IntervalCell::facet_area(const Cell& cell, uint facet) const
-=======
 double IntervalCell::facet_area(const Cell& cell, std::size_t facet) const
->>>>>>> 07c8646d
 {
   return 1.0;
 }
