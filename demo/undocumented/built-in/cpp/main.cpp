// Copyright (C) 2009 Kristian B. Oelgaard
//
// This file is part of DOLFIN.
//
// DOLFIN is free software: you can redistribute it and/or modify
// it under the terms of the GNU Lesser General Public License as published by
// the Free Software Foundation, either version 3 of the License, or
// (at your option) any later version.
//
// DOLFIN is distributed in the hope that it will be useful,
// but WITHOUT ANY WARRANTY; without even the implied warranty of
// MERCHANTABILITY or FITNESS FOR A PARTICULAR PURPOSE. See the
// GNU Lesser General Public License for more details.
//
// You should have received a copy of the GNU Lesser General Public License
// along with DOLFIN. If not, see <http://www.gnu.org/licenses/>.
//
// First added:  2009-09-29
// Last changed: 2013-11-11
//
// This demo illustrates the built-in mesh types.

#include <dolfin.h>

using namespace dolfin;

int main()
{
<<<<<<< HEAD
  if (dolfin::MPI::num_processes(MPI_COMM_WORLD) == 1)
  {
    UnitIntervalMesh interval(10);
    info("Plotting a UnitIntervalMesh");
    plot(interval, "Unit interval");
  }
=======
  UnitIntervalMesh interval(20);
  info("Plotting a UnitIntervalMesh");
  plot(interval, "Unit interval");
>>>>>>> 45b1cd0b

  UnitSquareMesh square_default(10, 10);
  info("Plotting a UnitSquareMesh");
  plot(square_default, "Unit square");

  UnitSquareMesh square_left(10, 10, "left");
  info("Plotting a UnitSquareMesh");
  plot(square_left, "Unit square (left)");

  UnitSquareMesh square_crossed(10, 10, "crossed");
  info("Plotting a UnitSquareMesh");
  plot(square_crossed, "Unit square (crossed)");

  UnitSquareMesh square_right_left(10, 10, "right/left");
  info("Plotting a UnitSquareMesh");
  plot(square_right_left, "Unit square (right/left)");

  RectangleMesh rectangle_default(0.0, 0.0, 10.0, 4.0, 10, 10);
  info("Plotting a RectangleMesh");
  plot(rectangle_default, "Rectangle");

  RectangleMesh rectangle_right_left(-3.0, 2.0, 7.0, 6.0, 10, 10, "right/left");
  info("Plotting a RectangleMesh");
  plot(rectangle_right_left, "Rectangle (right/left)");

#ifdef HAS_CGAL
  UnitCircleMesh circle_rotsumn(20, "right", "rotsumn");
  info("Plotting a UnitCircleMesh");
  plot(circle_rotsumn, "Unit circle (rotsum)");

  //UnitCircleMesh circle_sumn(20, "left", "sumn");
  //info("Plotting a UnitCircle");
  //plot(circle_sumn, "Unit circle (sumn)");

  UnitCircleMesh circle_maxn(20, "right", "maxn");
  info("Plotting a UnitCircleMesh");
  plot(circle_maxn, "Unit circle (maxn)");
#endif

  UnitCubeMesh cube(10, 10, 10);
  info("Plotting a UnitCubeMesh");
  plot(cube, "Unit cube");

  BoxMesh box(0.0, 0.0, 0.0, 10.0, 4.0, 2.0, 10, 10, 10);
  info("Plotting a BoxMesh");
  plot(box, "Box");

  interactive();

  return 0;
}<|MERGE_RESOLUTION|>--- conflicted
+++ resolved
@@ -26,18 +26,9 @@
 
 int main()
 {
-<<<<<<< HEAD
-  if (dolfin::MPI::num_processes(MPI_COMM_WORLD) == 1)
-  {
-    UnitIntervalMesh interval(10);
-    info("Plotting a UnitIntervalMesh");
-    plot(interval, "Unit interval");
-  }
-=======
   UnitIntervalMesh interval(20);
   info("Plotting a UnitIntervalMesh");
   plot(interval, "Unit interval");
->>>>>>> 45b1cd0b
 
   UnitSquareMesh square_default(10, 10);
   info("Plotting a UnitSquareMesh");
