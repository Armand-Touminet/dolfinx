--- conflicted
+++ resolved
@@ -31,23 +31,16 @@
 
 #parameters["mesh_partitioner"] = "ParMETIS"
 
-<<<<<<< HEAD
 mesh = UnitSquareMesh(10, 10)
-# M = refine(M)
-=======
-mesh = UnitSquareMesh(1, 1)
-# mesh = refine(M)
->>>>>>> 388331e1
+# mesh = UnitSquareMesh(1, 1)
+# mesh = refine(mesh)
 
+quit()
 
 shared_vertices = mesh.topology().shared_entities(0).keys()
 shared_cells = mesh.topology().shared_entities(mesh.topology().dim())
 
-<<<<<<< HEAD
 num_regular_vertices = mesh.topology().ghost_offset(0)
-=======
-num_regular_vertices = mesh.topology().size(0) - mesh.topology().size_ghost(0)
->>>>>>> 388331e1
 
 ghost_vertices = range(num_regular_vertices, mesh.topology().size(0))
 
@@ -101,11 +94,7 @@
     colors.append(cmap[cell_ownership[c.index()]])
     idx += 1
 
-<<<<<<< HEAD
 num_regular_facets = mesh.topology().ghost_offset(1)
-=======
-num_regular_facets = mesh.topology().size(1) - mesh.topology().size_ghost(1)
->>>>>>> 388331e1
 facet_note = []
 shared_facets = mesh.topology().shared_entities(1)
 for f in facets(mesh):
@@ -153,13 +142,13 @@
 for note in facet_note:
     plt.text(note[0], note[1], note[2], size=8, verticalalignment='center', backgroundcolor=note[3])
 
-Q = VertexFunction("double", mesh)
+# Q = FacetFunction("double", mesh)
 
-xdmf = File("a.xdmf")
-xdmf << Q
+# xdmf = File("a.xdmf")
+# xdmf << Q
 
-#plt.show()
+# plt.show()
 
 
 # Create Poisson problem on mesh
-V = FunctionSpace(mesh, "Lagrange", 1)+# V = FunctionSpace(mesh, "Lagrange", 1)