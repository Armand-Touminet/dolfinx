// Copyright (C) 2007-2014 Anders Logg
//
// This file is part of DOLFIN (https://www.fenicsproject.org)
//
// SPDX-License-Identifier:    LGPL-3.0-or-later

#pragma once

#include "FormCoefficients.h"
#include "FormIntegrals.h"
#include "UFC.h"
#include <dolfin/common/types.h>
#include <functional>
#include <map>
#include <memory>
#include <string>
#include <vector>

// Forward declaration
struct ufc_form;

namespace dolfin
{

namespace fem
{
class CoordinateMapping;
}

namespace function
{
class FunctionSpace;
}

namespace mesh
{
class Mesh;
template <typename T>
class MeshFunction;
class Cell;
} // namespace mesh

namespace fem
{

/// Base class for UFC code generated by FFC for DOLFIN with option -l.
///
/// A note on the order of trial and test spaces: FEniCS numbers
/// argument spaces starting with the leading dimension of the
/// corresponding tensor (matrix). In other words, the test space is
/// numbered 0 and the trial space is numbered 1. However, in order
/// to have a notation that agrees with most existing finite element
/// literature, in particular
///
///  \f[   a = a(u, v)        \f]
///
/// the spaces are numbered from right to left
///
///  \f[   a: V_1 \times V_0 \rightarrow \mathbb{R}  \f]
///
///
/// This is reflected in the ordering of the spaces that should be
/// supplied to generated subclasses. In particular, when a bilinear
/// form is initialized, it should be initialized as `a(V_1, V_0) = ...`,
/// where `V_1` is the trial space and `V_0` is the test space.
/// However, when a form is initialized by a list of argument spaces
/// (the variable `function_spaces` in the constructors below), the
/// list of spaces should start with space number 0 (the test space)
/// and then space number 1 (the trial space).

class Form
{
public:
  /// Create form (shared data)
  ///
  /// @param[in] ufc_form (ufc_form)
  ///         The UFC form.
  /// @param[in] function_spaces (std::vector<_function::FunctionSpace_>)
  ///         Vector of function spaces.
  Form(std::shared_ptr<const ufc_form> ufc_form,
       const std::vector<std::shared_ptr<const function::FunctionSpace>>
           function_spaces);

  /// Create form (no UFC integrals)
  ///
  /// @param[in] function_spaces (std::vector<_function::FunctionSpace_>)
  ///         Vector of function spaces.
  Form(const std::vector<std::shared_ptr<const function::FunctionSpace>>
           function_spaces);

  /// Destructor
  virtual ~Form();

  /// Return rank of form (bilinear form = 2, linear form = 1,
  /// functional = 0, etc)
  ///
  /// @return std::size_t
  ///         The rank of the form.
  std::size_t rank() const;

  /// Get the coefficient index for a named coefficient
  int get_coefficient_index(std::string name) const;

  /// Get the coefficient name for a given coefficient index
  std::string get_coefficient_name(int i) const;

  void set_coefficient_index_to_name_map(
      std::function<int(const char*)> coefficient_index_map);

  void set_coefficient_name_to_index_map(
      std::function<const char*(int)> coefficient_name_map);

  /// Set coefficient with given number (shared pointer version)
  ///
  /// @param[in]  i (std::size_t)
  ///         The given number.
  /// @param[in]    coefficient (_GenericFunction_)
  ///         The coefficient.
  void set_coefficients(
      std::map<std::size_t, std::shared_ptr<const function::GenericFunction>>
          coefficients);

  /// Set coefficient with given name (shared pointer version)
  ///
  /// @param[in]    name (std::string)
  ///         The name.
  /// @param[in]    coefficient (_GenericFunction_)
  ///         The coefficient.
  void set_coefficients(
      std::map<std::string, std::shared_ptr<const function::GenericFunction>>
          coefficients);

  /// Return original coefficient position for each coefficient (0
  /// <= i < n)
  ///
  /// @return std::size_t
  ///         The position of coefficient i in original ufl form
  ///         coefficients.
  std::size_t original_coefficient_position(std::size_t i) const;

  /// Return the size of the element tensor, needed to create temporary space
  /// for assemblers. If the largest number of per-element dofs in
  /// function::FunctionSpace
  /// i is N_i, then for a linear form this is N_0, and for a bilinear form,
  /// N_0*N_1.
  ///
  /// @return std::size_t
  ///         The maximum number of values in a local element tensor
  ///
  /// FIXME: remove this, Assembler should calculate or put in utils
  std::size_t max_element_tensor_size() const;

  /// Set mesh, necessary for functionals when there are no function
  /// spaces
  ///
  /// @param[in] mesh (_mesh::Mesh_)
  ///         The mesh.
  void set_mesh(std::shared_ptr<const mesh::Mesh> mesh);

  /// Extract common mesh from form
  ///
  /// @return mesh::Mesh
  ///         Shared pointer to the mesh.
  std::shared_ptr<const mesh::Mesh> mesh() const;

  /// Return function space for given argument
  ///
  /// @param  i (std::size_t)
  ///         Index
  ///
  /// @return function::FunctionSpace
  ///         Function space shared pointer.
  std::shared_ptr<const function::FunctionSpace>
  function_space(std::size_t i) const;

  /// Return function spaces for arguments
  ///
  /// @return    std::vector<_function::FunctionSpace_>
  ///         Vector of function space shared pointers.
  std::vector<std::shared_ptr<const function::FunctionSpace>>
  function_spaces() const;

  /// Return cell domains (zero pointer if no domains have been
  /// specified)
  ///
  /// @return     _mesh::MeshFunction_ <std::size_t>
  ///         The cell domains.
  std::shared_ptr<const mesh::MeshFunction<std::size_t>> cell_domains() const;

  /// Return exterior facet domains (zero pointer if no domains have
  /// been specified)
  ///
  /// @return     std::shared_ptr<_mesh::MeshFunction_ <std::size_t>>
  ///         The exterior facet domains.
  std::shared_ptr<const mesh::MeshFunction<std::size_t>>
  exterior_facet_domains() const;

  /// Return interior facet domains (zero pointer if no domains have
  /// been specified)
  ///
  /// @return     _mesh::MeshFunction_ <std::size_t>
  ///         The interior facet domains.
  std::shared_ptr<const mesh::MeshFunction<std::size_t>>
  interior_facet_domains() const;

  /// Return vertex domains (zero pointer if no domains have been
  /// specified)
  ///
  /// @return     _mesh::MeshFunction_ <std::size_t>
  ///         The vertex domains.
  std::shared_ptr<const mesh::MeshFunction<std::size_t>> vertex_domains() const;

  /// Set cell domains
  ///
  /// @param[in]    cell_domains (_mesh::MeshFunction_ <std::size_t>)
  ///         The cell domains.
  void set_cell_domains(
      std::shared_ptr<const mesh::MeshFunction<std::size_t>> cell_domains);

  /// Set exterior facet domains
  ///
  ///  @param[in]   exterior_facet_domains (_mesh::MeshFunction_ <std::size_t>)
  ///         The exterior facet domains.
  void set_exterior_facet_domains(
      std::shared_ptr<const mesh::MeshFunction<std::size_t>>
          exterior_facet_domains);

  /// Set interior facet domains
  ///
  ///  @param[in]   interior_facet_domains (_mesh::MeshFunction_ <std::size_t>)
  ///         The interior facet domains.
  void set_interior_facet_domains(
      std::shared_ptr<const mesh::MeshFunction<std::size_t>>
          interior_facet_domains);

  /// Set vertex domains
  ///
  ///  @param[in]   vertex_domains (_mesh::MeshFunction_ <std::size_t>)
  ///         The vertex domains.
  void set_vertex_domains(
      std::shared_ptr<const mesh::MeshFunction<std::size_t>> vertex_domains);

  /// Access coefficients (non-const)
  FormCoefficients& coeffs() { return _coefficients; }

  /// Access coefficients (const)
  const FormCoefficients& coeffs() const { return _coefficients; }
<<<<<<< HEAD

  /// Access form integrals (non-const)
  FormIntegrals& integrals() { return _integrals; }
=======
>>>>>>> 9951472f

  /// Access form integrals (const)
  const FormIntegrals& integrals() const { return _integrals; }

  /// Get coordinate_mapping (experimental)
  std::shared_ptr<const fem::CoordinateMapping> coordinate_mapping() const
  {
    return _coord_mapping;
  }

<<<<<<< HEAD
  /// Call tabulate_tensor on a cell, returning the local element matrix
  /// @param A
  ///    Local element tensor (to be calculated)
  /// @param cell
  ///    Cell on which to calculate
  /// @param coordinate_dofs
  ///    Coordinates of the cell
  ///
=======
>>>>>>> 9951472f
  void
  tabulate_tensor(double* A, mesh::Cell cell,
                  Eigen::Ref<const EigenRowArrayXXd> coordinate_dofs) const;

private:
  // Integrals associated with the Form
  FormIntegrals _integrals;

  // Coefficients associated with the Form
  FormCoefficients _coefficients;

  // Function spaces (one for each argument)
  std::vector<std::shared_ptr<const function::FunctionSpace>> _function_spaces;

  // The mesh (needed for functionals when we don't have any spaces)
  std::shared_ptr<const mesh::Mesh> _mesh;

  // Domain markers for cells
  std::shared_ptr<const mesh::MeshFunction<std::size_t>> dx;

  // Domain markers for exterior facets
  std::shared_ptr<const mesh::MeshFunction<std::size_t>> ds;

  // Domain markers for interior facets
  std::shared_ptr<const mesh::MeshFunction<std::size_t>> dS;

  // Domain markers for vertices
  std::shared_ptr<const mesh::MeshFunction<std::size_t>> dP;

  // Coordinate_mapping
  std::shared_ptr<const fem::CoordinateMapping> _coord_mapping;

  std::function<int(const char*)> _coefficient_index_map;
  std::function<const char*(int)> _coefficient_name_map;

<<<<<<< HEAD
  // Initialise temporary storage for coefficient values
  void initialise_w();

  // Temporary storage for coefficient values
  std::vector<double> _w;
  std::vector<double*> _wpointer;
=======
  void initialise_w();
  std::vector<double> _w;
  std::vector<double*> _wpointer;
  //  mutable UFC _ufc;
>>>>>>> 9951472f
};
} // namespace fem
} // namespace dolfin<|MERGE_RESOLUTION|>--- conflicted
+++ resolved
@@ -245,12 +245,9 @@
 
   /// Access coefficients (const)
   const FormCoefficients& coeffs() const { return _coefficients; }
-<<<<<<< HEAD
 
   /// Access form integrals (non-const)
   FormIntegrals& integrals() { return _integrals; }
-=======
->>>>>>> 9951472f
 
   /// Access form integrals (const)
   const FormIntegrals& integrals() const { return _integrals; }
@@ -261,7 +258,6 @@
     return _coord_mapping;
   }
 
-<<<<<<< HEAD
   /// Call tabulate_tensor on a cell, returning the local element matrix
   /// @param A
   ///    Local element tensor (to be calculated)
@@ -270,8 +266,6 @@
   /// @param coordinate_dofs
   ///    Coordinates of the cell
   ///
-=======
->>>>>>> 9951472f
   void
   tabulate_tensor(double* A, mesh::Cell cell,
                   Eigen::Ref<const EigenRowArrayXXd> coordinate_dofs) const;
@@ -307,19 +301,13 @@
   std::function<int(const char*)> _coefficient_index_map;
   std::function<const char*(int)> _coefficient_name_map;
 
-<<<<<<< HEAD
   // Initialise temporary storage for coefficient values
   void initialise_w();
 
   // Temporary storage for coefficient values
   std::vector<double> _w;
   std::vector<double*> _wpointer;
-=======
-  void initialise_w();
-  std::vector<double> _w;
-  std::vector<double*> _wpointer;
-  //  mutable UFC _ufc;
->>>>>>> 9951472f
+
 };
 } // namespace fem
 } // namespace dolfin