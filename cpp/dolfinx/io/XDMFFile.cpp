// Copyright (C) 2012-2020 Chris N. Richardson, Garth N. Wells and Michal Habera
//
// This file is part of DOLFINx (https://www.fenicsproject.org)
//
// SPDX-License-Identifier:    LGPL-3.0-or-later

#include "XDMFFile.h"
#include "cells.h"
#include "pugixml.hpp"
#include "xdmf_function.h"
#include "xdmf_mesh.h"
#include "xdmf_meshtags.h"
#include "xdmf_read.h"
#include "xdmf_utils.h"
#include <boost/filesystem.hpp>
#include <boost/lexical_cast.hpp>
#include <dolfinx/common/log.h>
#include <dolfinx/common/utils.h>
#include <dolfinx/fem/Function.h>
#include <dolfinx/graph/AdjacencyList.h>
#include <dolfinx/mesh/Geometry.h>
#include <dolfinx/mesh/Mesh.h>
#include <dolfinx/mesh/MeshTags.h>
#include <dolfinx/mesh/utils.h>

using namespace dolfinx;
using namespace dolfinx::io;

namespace
{
template <typename Scalar>
void _write_function(dolfinx::MPI::Comm& comm,
                     const fem::Function<Scalar>& function, const double t,
                     const std::string& mesh_xpath, pugi::xml_document& xml_doc,
                     hid_t h5_id, const std::string& filename)
{
  const std::string timegrid_xpath
      = "/Xdmf/Domain/Grid[@GridType='Collection'][@Name='" + function.name
        + "']";
  pugi::xml_node timegrid_node
      = xml_doc.select_node(timegrid_xpath.c_str()).node();

  if (!timegrid_node)
  {
    pugi::xml_node domain_node = xml_doc.select_node("/Xdmf/Domain").node();
    timegrid_node = domain_node.append_child("Grid");
    timegrid_node.append_attribute("Name") = function.name.c_str();
    timegrid_node.append_attribute("GridType") = "Collection";
    timegrid_node.append_attribute("CollectionType") = "Temporal";
  }

  assert(timegrid_node);

  pugi::xml_node grid_node = timegrid_node.append_child("Grid");
  assert(grid_node);
  grid_node.append_attribute("Name") = function.name.c_str();
  grid_node.append_attribute("GridType") = "Uniform";

  pugi::xml_node mesh_node = xml_doc.select_node(mesh_xpath.c_str()).node();
  if (!mesh_node)
  {
    LOG(WARNING) << "No mesh found at '" << mesh_xpath
                 << "'. Write mesh before function!";
  }

  const std::string ref_path
      = "xpointer(" + mesh_xpath + "/*[self::Topology or self::Geometry])";

  pugi::xml_node topo_geo_ref = grid_node.append_child("xi:include");
  topo_geo_ref.append_attribute("xpointer") = ref_path.c_str();
  assert(topo_geo_ref);

  std::string t_str = boost::lexical_cast<std::string>(t);
  pugi::xml_node time_node = grid_node.append_child("Time");
  time_node.append_attribute("Value") = t_str.c_str();
  assert(time_node);

  // Add the mesh Grid to the domain
  xdmf_function::add_function(comm.comm(), function, t, grid_node, h5_id);

  // Save XML file (on process 0 only)
  if (dolfinx::MPI::rank(comm.comm()) == 0)
    xml_doc.save_file(filename.c_str(), "  ");
}
//-----------------------------------------------------------------------------

} // namespace

//-----------------------------------------------------------------------------
XDMFFile::XDMFFile(MPI_Comm comm, const std::string filename,
                   const std::string file_mode, const Encoding encoding)
    : _comm(comm), _filename(filename), _file_mode(file_mode),
      _xml_doc(new pugi::xml_document), _encoding(encoding)
{
  // Handle HDF5 and XDMF files with the file mode. At the end of this
  // we will have _hdf5_file and _xml_doc both pointing to a valid and
  // opened file handles.

  if (_encoding == Encoding::HDF5)
  {
    // See https://www.hdfgroup.org/hdf5-quest.html#gzero on zero for
    // _hdf5_file_id(0)

    // Open HDF5 file
    const std::string hdf5_filename = xdmf_utils::get_hdf5_filename(_filename);
    const bool mpi_io = MPI::size(_comm.comm()) > 1 ? true : false;
    _h5_id = HDF5Interface::open_file(_comm.comm(), hdf5_filename,
                                      file_mode, mpi_io);
    assert(_h5_id > 0);
    LOG(INFO) << "Opened HDF5 file with id \"" << _h5_id << "\"";
  }
  else
  {
    // HDF handle be -1 to avoid closing a HDF file on destruction
    _h5_id = -1;
  }

  if (_file_mode == "r")
  {
    // Load XML doc from file
    pugi::xml_parse_result result = _xml_doc->load_file(_filename.c_str());
    if (!result)
      throw std::runtime_error("Failed to load xml document from file.");

    if (_xml_doc->child("Xdmf").empty())
      throw std::runtime_error("Empty <Xdmf> root node.");

    if (_xml_doc->child("Xdmf").child("Domain").empty())
      throw std::runtime_error("Empty <Domain> node.");
  }
  else if (_file_mode == "w")
  {
    _xml_doc->reset();

    // Add XDMF node and version attribute
    _xml_doc->append_child(pugi::node_doctype)
        .set_value("Xdmf SYSTEM \"Xdmf.dtd\" []");
    pugi::xml_node xdmf_node = _xml_doc->append_child("Xdmf");
    assert(xdmf_node);
    xdmf_node.append_attribute("Version") = "3.0";
    xdmf_node.append_attribute("xmlns:xi") = "http://www.w3.org/2001/XInclude";

    pugi::xml_node domain_node = xdmf_node.append_child("Domain");
    if (!domain_node)
      throw std::runtime_error("Failed to append xml/xdmf Domain.");
  }
  else if (_file_mode == "a")
  {
    if (boost::filesystem::exists(_filename))
    {
      // Load XML doc from file
      [[maybe_unused]] pugi::xml_parse_result result
          = _xml_doc->load_file(_filename.c_str());
      assert(result);

      if (_xml_doc->child("Xdmf").empty())
        throw std::runtime_error("Empty <Xdmf> root node.");

      if (_xml_doc->child("Xdmf").child("Domain").empty())
        throw std::runtime_error("Empty <Domain> node.");
    }
    else
    {
      _xml_doc->reset();

      // Add XDMF node and version attribute
      _xml_doc->append_child(pugi::node_doctype)
          .set_value("Xdmf SYSTEM \"Xdmf.dtd\" []");
      pugi::xml_node xdmf_node = _xml_doc->append_child("Xdmf");
      assert(xdmf_node);
      xdmf_node.append_attribute("Version") = "3.0";
      xdmf_node.append_attribute("xmlns:xi")
          = "http://www.w3.org/2001/XInclude";

      pugi::xml_node domain_node = xdmf_node.append_child("Domain");
      if (!domain_node)
        throw std::runtime_error("Failed to append xml/xdmf Domain.");
    }
  }
}
//-----------------------------------------------------------------------------
XDMFFile::~XDMFFile() { close(); }
//-----------------------------------------------------------------------------
void XDMFFile::close()
{
  if (_h5_id > 0)
    HDF5Interface::close_file(_h5_id);
  _h5_id = -1;
}
//-----------------------------------------------------------------------------
void XDMFFile::write_mesh(const mesh::Mesh& mesh, const std::string xpath)
{
  pugi::xml_node node = _xml_doc->select_node(xpath.c_str()).node();
  if (!node)
    throw std::runtime_error("XML node '" + xpath + "' not found.");

  // Add the mesh Grid to the domain
  xdmf_mesh::add_mesh(_comm.comm(), node, _h5_id, mesh, mesh.name);

  // Save XML file (on process 0 only)
  if (MPI::rank(_comm.comm()) == 0)
    _xml_doc->save_file(_filename.c_str(), "  ");
}
//-----------------------------------------------------------------------------
void XDMFFile::write_geometry(const mesh::Geometry& geometry,
                              const std::string name, const std::string xpath)
{
  pugi::xml_node node = _xml_doc->select_node(xpath.c_str()).node();
  if (!node)
    throw std::runtime_error("XML node '" + xpath + "' not found.");

  // Prepare a Grid for Geometry only
  pugi::xml_node grid_node = node.append_child("Grid");
  assert(grid_node);
  grid_node.append_attribute("Name") = name.c_str();
  grid_node.append_attribute("GridType") = "Uniform";

  const std::string path_prefix = "/Geometry/" + name;
  xdmf_mesh::add_geometry_data(_comm.comm(), grid_node, _h5_id, path_prefix,
                               geometry);

  // Save XML file (on process 0 only)
  if (MPI::rank(_comm.comm()) == 0)
    _xml_doc->save_file(_filename.c_str(), "  ");
}
//-----------------------------------------------------------------------------
mesh::Mesh XDMFFile::read_mesh(const fem::CoordinateElement& element,
                               const mesh::GhostMode& mode,
                               const std::string name,
                               const std::string xpath) const
{
  // Read mesh data
  const xt::xtensor<std::int64_t, 2> cells
      = XDMFFile::read_topology_data(name, xpath);
  const xt::xtensor<double, 2> x = XDMFFile::read_geometry_data(name, xpath);

  // Create mesh
  auto [data, offset] = graph::create_adjacency_data(cells);
  graph::AdjacencyList<std::int64_t> cells_adj(std::move(data),
                                               std::move(offset));

  mesh::Mesh mesh
<<<<<<< HEAD
      = mesh::create_mesh(_mpi_comm.comm(), cells_adj, {element}, x, mode);
=======
      = mesh::create_mesh(_comm.comm(), cells_adj, element, x, mode);
>>>>>>> d2ecfa4a
  mesh.name = name;
  return mesh;
}
//-----------------------------------------------------------------------------
xt::xtensor<std::int64_t, 2>
XDMFFile::read_topology_data(const std::string name,
                             const std::string xpath) const
{
  pugi::xml_node node = _xml_doc->select_node(xpath.c_str()).node();
  if (!node)
    throw std::runtime_error("XML node '" + xpath + "' not found.");

  pugi::xml_node grid_node
      = node.select_node(("Grid[@Name='" + name + "']").c_str()).node();
  if (!grid_node)
    throw std::runtime_error("<Grid> with name '" + name + "' not found.");

  LOG(INFO) << "Read topology data \"" << name << "\" at \"" << xpath << "\"";
  return xdmf_mesh::read_topology_data(_comm.comm(), _h5_id, grid_node);
}
//-----------------------------------------------------------------------------
xt::xtensor<double, 2>
XDMFFile::read_geometry_data(const std::string name,
                             const std::string xpath) const
{
  pugi::xml_node node = _xml_doc->select_node(xpath.c_str()).node();
  if (!node)
    throw std::runtime_error("XML node '" + xpath + "' not found.");

  pugi::xml_node grid_node
      = node.select_node(("Grid[@Name='" + name + "']").c_str()).node();
  if (!grid_node)
    throw std::runtime_error("<Grid> with name '" + name + "' not found.");

  LOG(INFO) << "Read geometry data \"" << name << "\" at \"" << xpath << "\"";
  return xdmf_mesh::read_geometry_data(_comm.comm(), _h5_id, grid_node);
}
//-----------------------------------------------------------------------------
void XDMFFile::write_function(const fem::Function<double>& u, double t,
                              const std::string& mesh_xpath)
{
  _write_function(_comm, u, t, mesh_xpath, *_xml_doc, _h5_id, _filename);
}
//-----------------------------------------------------------------------------
void XDMFFile::write_function(const fem::Function<std::complex<double>>& u,
                              double t, const std::string& mesh_xpath)
{
  _write_function(_comm, u, t, mesh_xpath, *_xml_doc, _h5_id, _filename);
}
//-----------------------------------------------------------------------------
void XDMFFile::write_meshtags(const mesh::MeshTags<std::int32_t>& meshtags,
                              const std::string& geometry_xpath,
                              const std::string& xpath)
{
  pugi::xml_node node = _xml_doc->select_node(xpath.c_str()).node();
  if (!node)
    throw std::runtime_error("XML node '" + xpath + "' not found.");

  pugi::xml_node grid_node = node.append_child("Grid");
  assert(grid_node);
  grid_node.append_attribute("Name") = meshtags.name.c_str();
  grid_node.append_attribute("GridType") = "Uniform";

  const std::string geo_ref_path = "xpointer(" + geometry_xpath + ")";
  pugi::xml_node geo_ref_node = grid_node.append_child("xi:include");
  geo_ref_node.append_attribute("xpointer") = geo_ref_path.c_str();
  assert(geo_ref_node);
  xdmf_meshtags::add_meshtags(_comm.comm(), meshtags, grid_node, _h5_id,
                              meshtags.name);

  // Save XML file (on process 0 only)
  if (MPI::rank(_comm.comm()) == 0)
    _xml_doc->save_file(_filename.c_str(), "  ");
}
//-----------------------------------------------------------------------------
mesh::MeshTags<std::int32_t>
XDMFFile::read_meshtags(const std::shared_ptr<const mesh::Mesh>& mesh,
                        const std::string name, const std::string xpath)
{
  pugi::xml_node node = _xml_doc->select_node(xpath.c_str()).node();
  if (!node)
    throw std::runtime_error("XML node '" + xpath + "' not found.");
  pugi::xml_node grid_node
      = node.select_node(("Grid[@Name='" + name + "']").c_str()).node();
  if (!grid_node)
    throw std::runtime_error("<Grid> with name '" + name + "' not found.");

  const xt::xtensor<std::int64_t, 2> entities = read_topology_data(name, xpath);

  pugi::xml_node values_data_node
      = grid_node.child("Attribute").child("DataItem");
  const std::vector values = xdmf_read::get_dataset<std::int32_t>(
      _comm.comm(), values_data_node, _h5_id);

  const std::pair<std::string, int> cell_type_str
      = xdmf_utils::get_cell_type(grid_node.child("Topology"));
  mesh::CellType cell_type = mesh::to_type(cell_type_str.first);

  // Permute entities from VTK to DOLFINx ordering
  xt::xtensor<std::int64_t, 2> entities1 = io::cells::compute_permutation(
      entities, io::cells::perm_vtk(cell_type, entities.shape(1)));

  const auto [entities_local, values_local]
      = xdmf_utils::distribute_entity_data(*mesh, mesh::cell_dim(cell_type),
                                           entities1, values);

  auto [data, offset] = graph::create_adjacency_data(entities_local);
  graph::AdjacencyList<std::int32_t> entities_adj(std::move(data),
                                                  std::move(offset));
  mesh::MeshTags meshtags = mesh::create_meshtags(
      mesh, mesh::cell_dim(cell_type), entities_adj, xtl::span(values_local));
  meshtags.name = name;

  return meshtags;
}
//-----------------------------------------------------------------------------
std::pair<mesh::CellType, int>
XDMFFile::read_cell_type(const std::string grid_name, const std::string xpath)
{
  pugi::xml_node node = _xml_doc->select_node(xpath.c_str()).node();
  if (!node)
    throw std::runtime_error("XML node '" + xpath + "' not found.");
  pugi::xml_node grid_node
      = node.select_node(("Grid[@Name='" + grid_name + "']").c_str()).node();
  if (!grid_node)
    throw std::runtime_error("<Grid> with name '" + grid_name + "' not found.");

  // Get topology node
  pugi::xml_node topology_node = grid_node.child("Topology");
  assert(topology_node);

  // Get cell type
  const std::pair<std::string, int> cell_type_str
      = xdmf_utils::get_cell_type(topology_node);

  // Get toplogical dimensions
  mesh::CellType cell_type = mesh::to_type(cell_type_str.first);

  return {cell_type, cell_type_str.second};
}
//-----------------------------------------------------------------------------
void XDMFFile::write_information(const std::string name,
                                 const std::string value,
                                 const std::string xpath)
{
  pugi::xml_node node = _xml_doc->select_node(xpath.c_str()).node();
  if (!node)
    throw std::runtime_error("XML node '" + xpath + "' not found.");

  pugi::xml_node info_node = node.append_child("Information");
  assert(info_node);
  info_node.append_attribute("Name") = name.c_str();
  info_node.append_attribute("Value") = value.c_str();

  // Save XML file (on process 0 only)
  if (MPI::rank(_comm.comm()) == 0)
    _xml_doc->save_file(_filename.c_str(), "  ");
}
//-----------------------------------------------------------------------------
std::string XDMFFile::read_information(const std::string name,
                                       const std::string xpath)
{
  pugi::xml_node node = _xml_doc->select_node(xpath.c_str()).node();
  if (!node)
    throw std::runtime_error("XML node '" + xpath + "' not found.");
  pugi::xml_node info_node
      = node.select_node(("Information[@Name='" + name + "']").c_str()).node();
  if (!info_node)
    throw std::runtime_error("<Information> with name '" + name
                             + "' not found.");

  // Read data and trim any leading/trailing whitespace
  std::string value_str = info_node.attribute("Value").as_string();
  return value_str;
}
//-----------------------------------------------------------------------------
MPI_Comm XDMFFile::comm() const { return _comm.comm(); }
//-----------------------------------------------------------------------------<|MERGE_RESOLUTION|>--- conflicted
+++ resolved
@@ -104,8 +104,8 @@
     // Open HDF5 file
     const std::string hdf5_filename = xdmf_utils::get_hdf5_filename(_filename);
     const bool mpi_io = MPI::size(_comm.comm()) > 1 ? true : false;
-    _h5_id = HDF5Interface::open_file(_comm.comm(), hdf5_filename,
-                                      file_mode, mpi_io);
+    _h5_id = HDF5Interface::open_file(_comm.comm(), hdf5_filename, file_mode,
+                                      mpi_io);
     assert(_h5_id > 0);
     LOG(INFO) << "Opened HDF5 file with id \"" << _h5_id << "\"";
   }
@@ -240,11 +240,7 @@
                                                std::move(offset));
 
   mesh::Mesh mesh
-<<<<<<< HEAD
-      = mesh::create_mesh(_mpi_comm.comm(), cells_adj, {element}, x, mode);
-=======
-      = mesh::create_mesh(_comm.comm(), cells_adj, element, x, mode);
->>>>>>> d2ecfa4a
+      = mesh::create_mesh(_comm.comm(), cells_adj, {element}, x, mode);
   mesh.name = name;
   return mesh;
 }
