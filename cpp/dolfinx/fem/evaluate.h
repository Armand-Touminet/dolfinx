--- conflicted
+++ resolved
@@ -32,19 +32,9 @@
   auto mesh = e.mesh();
   assert(mesh);
 
-<<<<<<< HEAD
-  // Prepare coefficients
-  const array2d<typename T::value_type> coeffs
-      = dolfinx::fem::pack_coefficients(e);
-
-  // Prepare constants
-  const std::vector<typename T::value_type> constant_values
-      = dolfinx::fem::pack_constants(e);
-=======
   // Prepare coefficients and constants
   const array2d<T> coeffs = pack_coefficients(e);
   const std::vector<T> constant_values = pack_constants(e);
->>>>>>> a96eb6d0
 
   const auto& fn = e.get_tabulate_expression();
 
