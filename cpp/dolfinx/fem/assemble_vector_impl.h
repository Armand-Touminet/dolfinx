// Copyright (C) 2018-2019 Garth N. Wells
//
// This file is part of DOLFINx (https://www.fenicsproject.org)
//
// SPDX-License-Identifier:    LGPL-3.0-or-later

#pragma once

#include "DirichletBC.h"
#include "DofMap.h"
#include "Form.h"
#include "utils.h"
#include <dolfinx/common/IndexMap.h>
#include <dolfinx/common/types.h>
#include <dolfinx/fem/Constant.h>
#include <dolfinx/fem/FunctionSpace.h>
#include <dolfinx/graph/AdjacencyList.h>
#include <dolfinx/mesh/Geometry.h>
#include <dolfinx/mesh/Mesh.h>
#include <dolfinx/mesh/Topology.h>
#include <functional>
#include <memory>
#include <vector>
#include <xtensor/xbuilder.hpp>
#include <xtensor/xtensor.hpp>

namespace dolfinx::fem::impl
{

/// Implementation of assembly

/// Assemble linear form into a vector
/// @param[in,out] b The vector to be assembled. It will not be zeroed
/// before assembly.
/// @param[in] L The linear forms to assemble into b
/// @param[in] constants Packed constants that appear in `L`
/// @param[in] coeffs Packed coefficients that appear in `L`
template <typename T>
<<<<<<< HEAD
void assemble_vector(const xtl::span<T>& b, const Form<T>& L);
=======
void assemble_vector(xtl::span<T> b, const Form<T>& L,
                     const xtl::span<const T>& constants,
                     const array2d<T>& coeffs);
>>>>>>> a96eb6d0

/// Execute kernel over cells and accumulate result in vector
template <typename T>
void assemble_cells(
<<<<<<< HEAD
    const xtl::span<T>& b, const mesh::Geometry& geometry,
    const std::vector<std::int32_t>& active_cells,
=======
    xtl::span<T> b, const mesh::Geometry& geometry,
    const xtl::span<const std::int32_t>& active_cells,
>>>>>>> a96eb6d0
    const graph::AdjacencyList<std::int32_t>& dofmap, const int bs,
    const std::function<void(T*, const T*, const T*, const double*, const int*,
                             const std::uint8_t*, const std::uint32_t)>& kernel,
    const xtl::span<const T>& constants, const array2d<T>& coeffs,
    const xtl::span<const std::uint32_t>& cell_info);

/// Execute kernel over cells and accumulate result in vector
template <typename T>
void assemble_exterior_facets(
<<<<<<< HEAD
    const xtl::span<T>& b, const mesh::Mesh& mesh,
    const std::vector<std::int32_t>& active_facets,
=======
    xtl::span<T> b, const mesh::Mesh& mesh,
    const xtl::span<const std::int32_t>& active_facets,
>>>>>>> a96eb6d0
    const graph::AdjacencyList<std::int32_t>& dofmap, const int bs,
    const std::function<void(T*, const T*, const T*, const double*, const int*,
                             const std::uint8_t*, const std::uint32_t)>& fn,
    const xtl::span<const T>& constants, const array2d<T>& coeffs,
    const xtl::span<const std::uint32_t>& cell_info,
    const xtl::span<const std::uint8_t>& perms);

/// Assemble linear form interior facet integrals into an vector
template <typename T>
void assemble_interior_facets(
<<<<<<< HEAD
    const xtl::span<T>& b, const mesh::Mesh& mesh,
    const std::vector<std::int32_t>& active_facets, const fem::DofMap& dofmap,
=======
    xtl::span<T> b, const mesh::Mesh& mesh,
    const xtl::span<const std::int32_t>& active_facets,
    const fem::DofMap& dofmap,
>>>>>>> a96eb6d0
    const std::function<void(T*, const T*, const T*, const double*, const int*,
                             const std::uint8_t*, const std::uint32_t)>& fn,
    const xtl::span<const T>& constants, const array2d<T>& coeffs,
    const xtl::span<const int>& offsets,
    const xtl::span<const std::uint32_t>& cell_info,
    const xtl::span<const std::uint8_t>& perms);

/// Modify b such that:
///
///   b <- b - scale * A_j (g_j - x0_j)
///
/// where j is a block (nest) row index. For a non-blocked problem j = 0.
/// The boundary conditions bc1 are on the trial spaces V_j. The forms
/// in [a] must have the same test space as L (from which b was built),
/// but the trial space may differ. If x0 is not supplied, then it is
/// treated as zero.
/// @param[in,out] b The vector to be modified
/// @param[in] a The bilinear forms, where a[j] is the form that
/// generates A_j
/// @param[in] constants Constants that appear in `a`
/// @param[in] coeffs Coefficients that appear in `a`
/// @param[in] bcs1 List of boundary conditions for each block, i.e.
/// bcs1[2] are the boundary conditions applied to the columns of a[2] /
/// x0[2] block
/// @param[in] x0 The vectors used in the lifting
/// @param[in] scale Scaling to apply
template <typename T>
void apply_lifting(
<<<<<<< HEAD
    const xtl::span<T>& b, const std::vector<std::shared_ptr<const Form<T>>> a,
=======
    xtl::span<T> b, const std::vector<std::shared_ptr<const Form<T>>> a,
    const std::vector<xtl::span<const T>>& constants,
    const std::vector<const array2d<T>*>& coeffs,
>>>>>>> a96eb6d0
    const std::vector<std::vector<std::shared_ptr<const DirichletBC<T>>>>& bcs1,
    const xtl::span<const T>& x0, double scale);

/// Modify RHS vector to account for boundary condition such that: b <-
////
///     b - scale * A (x_bc - x0)
////
/// @param[in,out] b The vector to be modified
/// @param[in] a The bilinear form that generates A
/// @param[in] constants Constants that appear in `a`
/// @param[in] coeffs Coefficients that appear in `a`
/// @param[in] bc_values1 The boundary condition 'values'
/// @param[in] bc_markers1 The indices (columns of A, rows of x) to
/// which bcs belong
/// @param[in] x0 The array used in the lifting, typically a 'current
/// solution' in a Newton method
/// @param[in] scale Scaling to apply
template <typename T>
<<<<<<< HEAD
void lift_bc(const xtl::span<T>& b, const Form<T>& a,
=======
void lift_bc(xtl::span<T> b, const Form<T>& a,
             const xtl::span<const T>& constants, const array2d<T>& coeffs,
>>>>>>> a96eb6d0
             const xtl::span<const T>& bc_values1,
             const std::vector<bool>& bc_markers1, const xtl::span<const T>& x0,
             double scale);

// Implementation of bc application
template <typename T>
void _lift_bc_cells(
    const xtl::span<T>& b, const mesh::Geometry& geometry,
    const std::function<void(T*, const T*, const T*, const double*, const int*,
                             const std::uint8_t*, const std::uint32_t)>& kernel,
    const xtl::span<const std::int32_t>& active_cells,
    const graph::AdjacencyList<std::int32_t>& dofmap0, int bs0,
    const graph::AdjacencyList<std::int32_t>& dofmap1, int bs1,
    const xtl::span<const T>& constants, const array2d<T>& coeffs,
    const xtl::span<const std::uint32_t>& cell_info,
    const xtl::span<const T>& bc_values1, const std::vector<bool>& bc_markers1,
    const xtl::span<const T>& x0, double scale)
{
  // Prepare cell geometry
  const graph::AdjacencyList<std::int32_t>& x_dofmap = geometry.dofmap();

  // FIXME: Add proper interface for num coordinate dofs
  const std::size_t num_dofs_g = x_dofmap.num_links(0);
  const xt::xtensor<double, 2>& x_g = geometry.x();

  // Data structures used in bc application
  std::vector<double> coordinate_dofs(3 * num_dofs_g);
  std::vector<T> Ae, be;

  for (std::int32_t c : active_cells)
  {
    // Get dof maps for cell
    auto dmap1 = dofmap1.links(c);

    // Check if bc is applied to cell
    bool has_bc = false;
    for (std::size_t j = 0; j < dmap1.size(); ++j)
    {
      for (int k = 0; k < bs1; ++k)
      {
        assert(bs1 * dmap1[j] + k < (int)bc_markers1.size());
        if (bc_markers1[bs1 * dmap1[j] + k])
        {
          has_bc = true;
          break;
        }
      }
    }

    if (!has_bc)
      continue;

    // Get cell coordinates/geometry
    auto x_dofs = x_dofmap.links(c);
    for (std::size_t i = 0; i < x_dofs.size(); ++i)
    {
      std::copy_n(xt::row(x_g, x_dofs[i]).begin(), 3,
                  std::next(coordinate_dofs.begin(), i * 3));
    }

    // Size data structure for assembly
    auto dmap0 = dofmap0.links(c);

    const int num_rows = bs0 * dmap0.size();
    const int num_cols = bs1 * dmap1.size();

    auto coeff_array = coeffs.row(c);
    Ae.resize(num_rows * num_cols);
    std::fill(Ae.begin(), Ae.end(), 0);
    kernel(Ae.data(), coeff_array.data(), constants.data(),
           coordinate_dofs.data(), nullptr, nullptr, cell_info[c]);

    // Size data structure for assembly
    be.resize(num_rows);
    std::fill(be.begin(), be.end(), 0);
    for (std::size_t j = 0; j < dmap1.size(); ++j)
    {
      for (int k = 0; k < bs1; ++k)
      {
        const std::int32_t jj = bs1 * dmap1[j] + k;
        assert(jj < (int)bc_markers1.size());
        if (bc_markers1[jj])
        {
          const T bc = bc_values1[jj];
          const T _x0 = x0.empty() ? 0.0 : x0[jj];
          // be -= Ae.col(bs1 * j + k) * scale * (bc - _x0);
          for (int m = 0; m < num_rows; ++m)
            be[m] -= Ae[m * num_cols + bs1 * j + k] * scale * (bc - _x0);
        }
      }
    }

    for (std::size_t i = 0; i < dmap0.size(); ++i)
      for (int k = 0; k < bs0; ++k)
        b[bs0 * dmap0[i] + k] += be[bs0 * i + k];
  }
}
//----------------------------------------------------------------------------
template <typename T>
void _lift_bc_exterior_facets(
    const xtl::span<T>& b, const mesh::Mesh& mesh,
    const std::function<void(T*, const T*, const T*, const double*, const int*,
                             const std::uint8_t*, const std::uint32_t)>& kernel,
    const xtl::span<const std::int32_t>& active_facets,
    const graph::AdjacencyList<std::int32_t>& dofmap0, int bs0,
    const graph::AdjacencyList<std::int32_t>& dofmap1, int bs1,
    const xtl::span<const T>& constants, const array2d<T>& coeffs,
    const xtl::span<const std::uint32_t>& cell_info,
    const xtl::span<const std::uint8_t>& perms,
    const xtl::span<const T>& bc_values1, const std::vector<bool>& bc_markers1,
    const xtl::span<const T>& x0, double scale)
{
  const int tdim = mesh.topology().dim();

  // Prepare cell geometry
  const graph::AdjacencyList<std::int32_t>& x_dofmap = mesh.geometry().dofmap();

  // FIXME: Add proper interface for num coordinate dofs
  const std::size_t num_dofs_g = x_dofmap.num_links(0);
  const xt::xtensor<double, 2>& x_g = mesh.geometry().x();

  // Data structures used in bc application
  std::vector<double> coordinate_dofs(3 * num_dofs_g);
  std::vector<T> Ae, be;

  // Iterate over owned facets
  const mesh::Topology& topology = mesh.topology();
  auto connectivity = topology.connectivity(tdim - 1, tdim);
  assert(connectivity);
  auto c_to_f = topology.connectivity(tdim, tdim - 1);
  assert(c_to_f);
  auto map = topology.index_map(tdim - 1);
  assert(map);

  for (std::int32_t f : active_facets)
  {
    // Create attached cell
    assert(connectivity->num_links(f) == 1);
    const std::int32_t cell = connectivity->links(f)[0];

    // Get local index of facet with respect to the cell
    auto facets = c_to_f->links(cell);
    auto it = std::find(facets.begin(), facets.end(), f);
    assert(it != facets.end());
    const int local_facet = std::distance(facets.begin(), it);

    // Get dof maps for cell
    auto dmap1 = dofmap1.links(cell);

    // Check if bc is applied to cell
    bool has_bc = false;
    for (std::size_t j = 0; j < dmap1.size(); ++j)
    {
      for (int k = 0; k < bs1; ++k)
      {
        if (bc_markers1[bs1 * dmap1[j] + k])
        {
          has_bc = true;
          break;
        }
      }
    }

    if (!has_bc)
      continue;

    // Get cell coordinates/geometry
    auto x_dofs = x_dofmap.links(cell);
    for (std::size_t i = 0; i < x_dofs.size(); ++i)
    {
      std::copy_n(xt::row(x_g, x_dofs[i]).begin(), 3,
                  std::next(coordinate_dofs.begin(), 3 * i));
    }

    // Size data structure for assembly
    auto dmap0 = dofmap0.links(cell);

    const int num_rows = bs0 * dmap0.size();
    const int num_cols = bs1 * dmap1.size();

    auto coeff_array = coeffs.row(cell);
    Ae.resize(num_rows * num_cols);
    std::fill(Ae.begin(), Ae.end(), 0);
    kernel(Ae.data(), coeff_array.data(), constants.data(),
           coordinate_dofs.data(), &local_facet,
           &perms[cell * facets.size() + local_facet], cell_info[cell]);

    // Size data structure for assembly
    be.resize(num_rows);
    std::fill(be.begin(), be.end(), 0);
    for (std::size_t j = 0; j < dmap1.size(); ++j)
    {
      for (int k = 0; k < bs1; ++k)
      {
        const std::int32_t jj = bs1 * dmap1[j] + k;
        if (bc_markers1[jj])
        {

          const T bc = bc_values1[jj];
          const T _x0 = x0.empty() ? 0.0 : x0[jj];
          // be -= Ae.col(bs1 * j + k) * scale * (bc - _x0);
          for (int m = 0; m < num_rows; ++m)
            be[m] -= Ae[m * num_cols + bs1 * j + k] * scale * (bc - _x0);
        }
      }
    }

    for (std::size_t i = 0; i < dmap0.size(); ++i)
      for (int k = 0; k < bs0; ++k)
        b[bs0 * dmap0[i] + k] += be[bs0 * i + k];
  }
}
//----------------------------------------------------------------------------
template <typename T>
void _lift_bc_interior_facets(
    const xtl::span<T>& b, const mesh::Mesh& mesh,
    const std::function<void(T*, const T*, const T*, const double*, const int*,
                             const std::uint8_t*, const std::uint32_t)>& kernel,
    const xtl::span<const std::int32_t>& active_facets,
    const graph::AdjacencyList<std::int32_t>& dofmap0, int bs0,
    const graph::AdjacencyList<std::int32_t>& dofmap1, int bs1,
    const xtl::span<const T>& constants, const array2d<T>& coeffs,
    const std::vector<int>& offsets,
    const xtl::span<const std::uint32_t>& cell_info,
    const xtl::span<const std::uint8_t>& perms,
    const xtl::span<const T>& bc_values1, const std::vector<bool>& bc_markers1,
    const xtl::span<const T>& x0, double scale)
{
  const int tdim = mesh.topology().dim();

  // Prepare cell geometry
  const graph::AdjacencyList<std::int32_t>& x_dofmap = mesh.geometry().dofmap();

  // FIXME: Add proper interface for num coordinate dofs
  const std::size_t num_dofs_g = x_dofmap.num_links(0);
  const xt::xtensor<double, 2>& x_g = mesh.geometry().x();

  // Data structures used in assembly
  xt::xtensor<double, 3> coordinate_dofs({2, num_dofs_g, 3});
  std::vector<T> coeff_array(2 * offsets.back());
  assert(offsets.back() == int(coeffs.shape[1]));
  std::vector<T> Ae, be;

  // Temporaries for joint dofmaps
  std::vector<std::int32_t> dmapjoint0, dmapjoint1;

  const mesh::Topology& topology = mesh.topology();
  auto connectivity = topology.connectivity(tdim - 1, tdim);
  assert(connectivity);
  auto c_to_f = topology.connectivity(tdim, tdim - 1);
  assert(c_to_f);
  auto f_to_c = topology.connectivity(tdim - 1, tdim);
  assert(f_to_c);
  auto map = topology.index_map(tdim - 1);
  assert(map);

  for (std::int32_t f : active_facets)
  {
    // Create attached cells
    auto cells = f_to_c->links(f);
    assert(cells.size() == 2);

    // Get local index of facet with respect to the cell
    auto facets0 = c_to_f->links(cells[0]);
    auto it0 = std::find(facets0.begin(), facets0.end(), f);
    assert(it0 != facets0.end());
    const int local_facet0 = std::distance(facets0.begin(), it0);
    auto facets1 = c_to_f->links(cells[1]);
    auto it1 = std::find(facets1.begin(), facets1.end(), f);
    assert(it1 != facets1.end());
    const int local_facet1 = std::distance(facets1.begin(), it1);

    const std::array local_facet{local_facet0, local_facet1};

    // Get cell geometry
    auto x_dofs0 = x_dofmap.links(cells[0]);
    for (std::size_t i = 0; i < x_dofs0.size(); ++i)
    {
      std::copy_n(xt::view(x_g, x_dofs0[i]).begin(), 3,
                  xt::view(coordinate_dofs, 0, i, xt::all()).begin());
    }
    auto x_dofs1 = x_dofmap.links(cells[1]);
    for (std::size_t i = 0; i < x_dofs1.size(); ++i)
    {
      std::copy_n(xt::view(x_g, x_dofs1[i]).begin(), 3,
                  xt::view(coordinate_dofs, 1, i, xt::all()).begin());
    }

    // Get dof maps for cells and pack
    const xtl::span<const std::int32_t> dmap0_cell0 = dofmap0.links(cells[0]);
    const xtl::span<const std::int32_t> dmap0_cell1 = dofmap0.links(cells[1]);
    dmapjoint0.resize(dmap0_cell0.size() + dmap0_cell1.size());
    std::copy(dmap0_cell0.begin(), dmap0_cell0.end(), dmapjoint0.begin());
    std::copy(dmap0_cell1.begin(), dmap0_cell1.end(),
              std::next(dmapjoint0.begin(), dmap0_cell0.size()));

    const xtl::span<const std::int32_t> dmap1_cell0 = dofmap1.links(cells[0]);
    const xtl::span<const std::int32_t> dmap1_cell1 = dofmap1.links(cells[1]);
    dmapjoint1.resize(dmap1_cell0.size() + dmap1_cell1.size());
    std::copy(dmap1_cell0.begin(), dmap1_cell0.end(), dmapjoint1.begin());
    std::copy(dmap1_cell1.begin(), dmap1_cell1.end(),
              std::next(dmapjoint1.begin(), dmap1_cell0.size()));

    // Check if bc is applied to cell0
    bool has_bc = false;
    for (std::size_t j = 0; j < dmap1_cell0.size(); ++j)
    {
      for (int k = 0; k < bs1; ++k)
      {
        if (bc_markers1[bs1 * dmap1_cell0[j] + k])
        {
          has_bc = true;
          break;
        }
      }
    }

    // Check if bc is applied to cell1
    for (std::size_t j = 0; j < dmap1_cell1.size(); ++j)
    {
      for (int k = 0; k < bs1; ++k)
      {
        if (bc_markers1[bs1 * dmap1_cell1[j] + k])
        {
          has_bc = true;
          break;
        }
      }
    }

    if (!has_bc)
      continue;

    // Layout for the restricted coefficients is flattened
    // w[coefficient][restriction][dof]
    const auto coeff_cell0 = coeffs.row(cells[0]);
    const auto coeff_cell1 = coeffs.row(cells[1]);

    // Loop over coefficients
    for (std::size_t i = 0; i < offsets.size() - 1; ++i)
    {
      // Loop over entries for coefficient i
      const int num_entries = offsets[i + 1] - offsets[i];
      std::copy_n(coeff_cell0.data() + offsets[i], num_entries,
                  std::next(coeff_array.begin(), 2 * offsets[i]));
      std::copy_n(coeff_cell1.data() + offsets[i], num_entries,
                  std::next(coeff_array.begin(), offsets[i + 1] + offsets[i]));
    }

    const int num_rows = bs0 * dmapjoint0.size();
    const int num_cols = bs1 * dmapjoint1.size();

    // Tabulate tensor
    Ae.resize(num_rows * num_cols);
    std::fill(Ae.begin(), Ae.end(), 0);
    const int facets_per_cell = facets0.size();
    const std::array perm{perms[cells[0] * facets_per_cell + local_facet[0]],
                          perms[cells[1] * facets_per_cell + local_facet[1]]};
    kernel(Ae.data(), coeff_array.data(), constants.data(),
           coordinate_dofs.data(), local_facet.data(), perm.data(),
           cell_info[cells[0]]);

    be.resize(num_rows);
    std::fill(be.begin(), be.end(), 0);

    // Compute b = b - A*b for cell0
    for (std::size_t j = 0; j < dmap1_cell0.size(); ++j)
    {
      for (int k = 0; k < bs1; ++k)
      {
        const std::int32_t jj = bs1 * dmap1_cell0[j] + k;
        if (bc_markers1[jj])
        {
          const T bc = bc_values1[jj];
          const T _x0 = x0.empty() ? 0.0 : x0[jj];
          // be -= Ae.col(bs1 * j + k) * scale * (bc - _x0);
          for (int m = 0; m < num_rows; ++m)
            be[m] -= Ae[m * num_cols + bs1 * j + k] * scale * (bc - _x0);
        }
      }
    }

    // Compute b = b - A*b for cell1
    const int offset = bs1 * dmap1_cell0.size();
    for (std::size_t j = 0; j < dmap1_cell1.size(); ++j)
    {
      for (int k = 0; k < bs1; ++k)
      {
        const std::int32_t jj = bs1 * dmap1_cell1[j] + k;
        if (bc_markers1[jj])
        {
          const T bc = bc_values1[jj];
          const T _x0 = x0.empty() ? 0.0 : x0[jj];
          // be -= Ae.col(offset + bs1 * j + k) * scale * (bc - x0[jj]);
          for (int m = 0; m < num_rows; ++m)
          {
            be[m]
                -= Ae[m * num_cols + offset + bs1 * j + k] * scale * (bc - _x0);
          }
        }
      }
    }

    for (std::size_t i = 0; i < dmap0_cell0.size(); ++i)
      for (int k = 0; k < bs0; ++k)
        b[bs0 * dmap0_cell0[i] + k] += be[bs0 * i + k];

    for (std::size_t i = 0; i < dmap0_cell1.size(); ++i)
      for (int k = 0; k < bs0; ++k)
        b[bs0 * dmap0_cell1[i] + k] += be[offset + bs0 * i + k];
  }
}
//-----------------------------------------------------------------------------
template <typename T>
<<<<<<< HEAD
void assemble_vector(const xtl::span<T>& b, const Form<T>& L)
=======
void assemble_vector(xtl::span<T> b, const Form<T>& L,
                     const xtl::span<const T>& constants,
                     const array2d<T>& coeffs)
>>>>>>> a96eb6d0
{
  std::shared_ptr<const mesh::Mesh> mesh = L.mesh();
  assert(mesh);
  const int tdim = mesh->topology().dim();
  const std::int32_t num_cells
      = mesh->topology().connectivity(tdim, 0)->num_nodes();

  // Get dofmap data
  assert(L.function_spaces().at(0));
  std::shared_ptr<const fem::DofMap> dofmap
      = L.function_spaces().at(0)->dofmap();
  assert(dofmap);
  const graph::AdjacencyList<std::int32_t>& dofs = dofmap->list();
  const int bs = dofmap->bs();

  const bool needs_permutation_data = L.needs_permutation_data();
  if (needs_permutation_data)
    mesh->topology_mutable().create_entity_permutations();
  const std::vector<std::uint32_t>& cell_info
      = needs_permutation_data ? mesh->topology().get_cell_permutation_info()
                               : std::vector<std::uint32_t>(num_cells);

  for (int i : L.integral_ids(IntegralType::cell))
  {
    const auto& fn = L.kernel(IntegralType::cell, i);
    const std::vector<std::int32_t>& active_cells
        = L.domains(IntegralType::cell, i);
    impl::assemble_cells(b, mesh->geometry(), active_cells, dofs, bs, fn,
                         constants, coeffs, cell_info);
  }

  if (L.num_integrals(IntegralType::exterior_facet) > 0
      or L.num_integrals(IntegralType::interior_facet) > 0)
  {
    // FIXME: cleanup these calls? Some of the happen internally again.
    mesh->topology_mutable().create_entities(tdim - 1);
    mesh->topology_mutable().create_connectivity(tdim - 1, tdim);
    mesh->topology_mutable().create_entity_permutations();

    const std::vector<std::uint8_t>& perms
        = mesh->topology().get_facet_permutations();
    for (int i : L.integral_ids(IntegralType::exterior_facet))
    {
      const auto& fn = L.kernel(IntegralType::exterior_facet, i);
      const std::vector<std::int32_t>& active_facets
          = L.domains(IntegralType::exterior_facet, i);
      impl::assemble_exterior_facets(b, *mesh, active_facets, dofs, bs, fn,
                                     constants, coeffs, cell_info, perms);
    }

    const std::vector<int> c_offsets = L.coefficient_offsets();
    for (int i : L.integral_ids(IntegralType::interior_facet))
    {
      const auto& fn = L.kernel(IntegralType::interior_facet, i);
      const std::vector<std::int32_t>& active_facets
          = L.domains(IntegralType::interior_facet, i);
      impl::assemble_interior_facets(b, *mesh, active_facets, *dofmap, fn,
                                     constants, coeffs, c_offsets, cell_info,
                                     perms);
    }
  }
}
//-----------------------------------------------------------------------------
template <typename T>
void assemble_cells(
<<<<<<< HEAD
    const xtl::span<T>& b, const mesh::Geometry& geometry,
    const std::vector<std::int32_t>& active_cells,
=======
    xtl::span<T> b, const mesh::Geometry& geometry,
    const xtl::span<const std::int32_t>& active_cells,
>>>>>>> a96eb6d0
    const graph::AdjacencyList<std::int32_t>& dofmap, const int bs,
    const std::function<void(T*, const T*, const T*, const double*, const int*,
                             const std::uint8_t*, const std::uint32_t)>& kernel,
    const xtl::span<const T>& constants, const array2d<T>& coeffs,
    const xtl::span<const std::uint32_t>& cell_info)
{
  // Prepare cell geometry
  const graph::AdjacencyList<std::int32_t>& x_dofmap = geometry.dofmap();

  // FIXME: Add proper interface for num coordinate dofs
  const int num_dofs_g = x_dofmap.num_links(0);
  const xt::xtensor<double, 2>& x_g = geometry.x();

  // FIXME: Add proper interface for num_dofs
  // Create data structures used in assembly
  const int num_dofs = dofmap.links(0).size();
  std::vector<double> coordinate_dofs(3 * num_dofs_g);
  std::vector<T> be(bs * num_dofs);

  // Iterate over active cells
  for (std::int32_t c : active_cells)
  {
    // Get cell coordinates/geometry
    auto x_dofs = x_dofmap.links(c);
    for (std::size_t i = 0; i < x_dofs.size(); ++i)
    {
      std::copy_n(xt::row(x_g, x_dofs[i]).begin(), 3,
                  std::next(coordinate_dofs.begin(), 3 * i));
    }

    // Tabulate vector for cell
    std::fill(be.begin(), be.end(), 0);
    kernel(be.data(), coeffs.row(c).data(), constants.data(),
           coordinate_dofs.data(), nullptr, nullptr, cell_info[c]);

    // Scatter cell vector to 'global' vector array
    auto dofs = dofmap.links(c);
    for (int i = 0; i < num_dofs; ++i)
      for (int k = 0; k < bs; ++k)
        b[bs * dofs[i] + k] += be[bs * i + k];
  }
}
//-----------------------------------------------------------------------------
template <typename T>
void assemble_exterior_facets(
<<<<<<< HEAD
    const xtl::span<T>& b, const mesh::Mesh& mesh,
    const std::vector<std::int32_t>& active_facets,
=======
    xtl::span<T> b, const mesh::Mesh& mesh,
    const xtl::span<const std::int32_t>& active_facets,
>>>>>>> a96eb6d0
    const graph::AdjacencyList<std::int32_t>& dofmap, const int bs,
    const std::function<void(T*, const T*, const T*, const double*, const int*,
                             const std::uint8_t*, const std::uint32_t)>& fn,
    const xtl::span<const T>& constants, const array2d<T>& coeffs,
    const xtl::span<const std::uint32_t>& cell_info,
    const xtl::span<const std::uint8_t>& perms)
{
  const int tdim = mesh.topology().dim();

  // Prepare cell geometry
  const graph::AdjacencyList<std::int32_t>& x_dofmap = mesh.geometry().dofmap();

  // FIXME: Add proper interface for num coordinate dofs
  const std::size_t num_dofs_g = x_dofmap.num_links(0);
  const xt::xtensor<double, 2>& x_g = mesh.geometry().x();

  // FIXME: Add proper interface for num_dofs
  // Create data structures used in assembly
  const int num_dofs = dofmap.links(0).size();
  std::vector<double> coordinate_dofs(3 * num_dofs_g);
  std::vector<T> be(bs * num_dofs);

  auto f_to_c = mesh.topology().connectivity(tdim - 1, tdim);
  assert(f_to_c);
  auto c_to_f = mesh.topology().connectivity(tdim, tdim - 1);
  assert(c_to_f);
  for (std::int32_t f : active_facets)
  {
    // Get index of first attached cell
    assert(f_to_c->num_links(f) > 0);
    const std::int32_t cell = f_to_c->links(f)[0];

    // Get local index of facet with respect to the cell
    auto facets = c_to_f->links(cell);
    auto it = std::find(facets.begin(), facets.end(), f);
    assert(it != facets.end());
    const int local_facet = std::distance(facets.begin(), it);

    // Get cell coordinates/geometry
    auto x_dofs = x_dofmap.links(cell);
    for (std::size_t i = 0; i < x_dofs.size(); ++i)
    {
      std::copy_n(xt::row(x_g, x_dofs[i]).begin(), 3,
                  std::next(coordinate_dofs.begin(), 3 * i));
    }

    // Tabulate element vector
    std::fill(be.begin(), be.end(), 0);
    fn(be.data(), coeffs.row(cell).data(), constants.data(),
       coordinate_dofs.data(), &local_facet,
       &perms[cell * facets.size() + local_facet], cell_info[cell]);

    // Add element vector to global vector
    auto dofs = dofmap.links(cell);
    for (int i = 0; i < num_dofs; ++i)
      for (int k = 0; k < bs; ++k)
        b[bs * dofs[i] + k] += be[bs * i + k];
  }
}
//-----------------------------------------------------------------------------
template <typename T>
void assemble_interior_facets(
<<<<<<< HEAD
    const xtl::span<T>& b, const mesh::Mesh& mesh,
    const std::vector<std::int32_t>& active_facets, const fem::DofMap& dofmap,
=======
    xtl::span<T> b, const mesh::Mesh& mesh,
    const xtl::span<const std::int32_t>& active_facets,
    const fem::DofMap& dofmap,
>>>>>>> a96eb6d0
    const std::function<void(T*, const T*, const T*, const double*, const int*,
                             const std::uint8_t*, const std::uint32_t)>& fn,
    const xtl::span<const T>& constants, const array2d<T>& coeffs,
    const xtl::span<const int>& offsets,
    const xtl::span<const std::uint32_t>& cell_info,
    const xtl::span<const std::uint8_t>& perms)
{
  const int tdim = mesh.topology().dim();

  // Prepare cell geometry
  const graph::AdjacencyList<std::int32_t>& x_dofmap = mesh.geometry().dofmap();

  // FIXME: Add proper interface for num coordinate dofs
  const std::size_t num_dofs_g = x_dofmap.num_links(0);
  const xt::xtensor<double, 2>& x_g = mesh.geometry().x();

  // Create data structures used in assembly
  xt::xtensor<double, 3> coordinate_dofs({2, num_dofs_g, 3});
  std::vector<T> be;
  std::vector<T> coeff_array(2 * offsets.back());
  assert(offsets.back() == int(coeffs.shape[1]));

  const int bs = dofmap.bs();
  auto f_to_c = mesh.topology().connectivity(tdim - 1, tdim);
  assert(f_to_c);
  auto c_to_f = mesh.topology().connectivity(tdim, tdim - 1);
  assert(c_to_f);
  for (std::int32_t f : active_facets)
  {
    // Get attached cell indices
    auto cells = f_to_c->links(f);
    assert(cells.size() == 2);

    const int facets_per_cell = c_to_f->num_links(cells[0]);

    // Create attached cells
    std::array<int, 2> local_facet;
    for (int i = 0; i < 2; ++i)
    {
      auto facets = c_to_f->links(cells[i]);
      auto it = std::find(facets.begin(), facets.end(), f);
      assert(it != facets.end());
      local_facet[i] = std::distance(facets.begin(), it);
    }

    // Get cell geometry
    auto x_dofs0 = x_dofmap.links(cells[0]);
    for (std::size_t i = 0; i < x_dofs0.size(); ++i)
    {
      std::copy_n(xt::view(x_g, x_dofs0[i]).begin(), 3,
                  xt::view(coordinate_dofs, 0, i, xt::all()).begin());
    }
    auto x_dofs1 = x_dofmap.links(cells[1]);
    for (std::size_t i = 0; i < x_dofs1.size(); ++i)
    {
      std::copy_n(xt::view(x_g, x_dofs1[i]).begin(), 3,
                  xt::view(coordinate_dofs, 1, i, xt::all()).begin());
    }

    // Layout for the restricted coefficients is flattened
    // w[coefficient][restriction][dof]
    auto coeff_cell0 = coeffs.row(cells[0]);
    auto coeff_cell1 = coeffs.row(cells[1]);

    // Loop over coefficients
    for (std::size_t i = 0; i < offsets.size() - 1; ++i)
    {
      // Loop over entries for coefficient i
      const int num_entries = offsets[i + 1] - offsets[i];
      std::copy_n(coeff_cell0.data() + offsets[i], num_entries,
                  std::next(coeff_array.begin(), 2 * offsets[i]));
      std::copy_n(coeff_cell1.data() + offsets[i], num_entries,
                  std::next(coeff_array.begin(), offsets[i + 1] + offsets[i]));
    }

    // Get dofmaps for cells
    xtl::span<const std::int32_t> dmap0 = dofmap.cell_dofs(cells[0]);
    xtl::span<const std::int32_t> dmap1 = dofmap.cell_dofs(cells[1]);

    // Tabulate element vector
    be.resize(bs * (dmap0.size() + dmap1.size()));
    std::fill(be.begin(), be.end(), 0);
    const std::array perm{perms[cells[0] * facets_per_cell + local_facet[0]],
                          perms[cells[1] * facets_per_cell + local_facet[1]]};
    fn(be.data(), coeff_array.data(), constants.data(), coordinate_dofs.data(),
       local_facet.data(), perm.data(), cell_info[cells[0]]);

    // Add element vector to global vector
    for (std::size_t i = 0; i < dmap0.size(); ++i)
      for (int k = 0; k < bs; ++k)
        b[bs * dmap0[i] + k] += be[bs * i + k];
    for (std::size_t i = 0; i < dmap1.size(); ++i)
      for (int k = 0; k < bs; ++k)
        b[bs * dmap1[i] + k] += be[bs * (i + dmap0.size()) + k];
  }
}
//-----------------------------------------------------------------------------
template <typename T>
void apply_lifting(
<<<<<<< HEAD
    const xtl::span<T>& b, const std::vector<std::shared_ptr<const Form<T>>> a,
=======
    xtl::span<T> b, const std::vector<std::shared_ptr<const Form<T>>> a,
    const std::vector<xtl::span<const T>>& constants,
    const std::vector<const array2d<T>*>& coeffs,
>>>>>>> a96eb6d0
    const std::vector<std::vector<std::shared_ptr<const DirichletBC<T>>>>& bcs1,
    const std::vector<xtl::span<const T>>& x0, double scale)
{
  // FIXME: make changes to reactivate this check
  if (!x0.empty() and x0.size() != a.size())
  {
    throw std::runtime_error(
        "Mismatch in size between x0 and bilinear form in assembler.");
  }

  if (a.size() != bcs1.size())
  {
    throw std::runtime_error(
        "Mismatch in size between a and bcs in assembler.");
  }

  for (std::size_t j = 0; j < a.size(); ++j)
  {
    std::vector<bool> bc_markers1;
    std::vector<T> bc_values1;
    if (a[j] and !bcs1[j].empty())
    {
      auto V1 = a[j]->function_spaces()[1];
      assert(V1);
      auto map1 = V1->dofmap()->index_map;
      const int bs1 = V1->dofmap()->index_map_bs();
      assert(map1);
      const int crange = bs1 * (map1->size_local() + map1->num_ghosts());
      bc_markers1.assign(crange, false);
      bc_values1.assign(crange, 0.0);
      for (const std::shared_ptr<const DirichletBC<T>>& bc : bcs1[j])
      {
        bc->mark_dofs(bc_markers1);
        bc->dof_values(bc_values1);
      }

      assert(coeffs[j]);
      if (!x0.empty())
      {
        lift_bc<T>(b, *a[j], constants[j], *coeffs[j], bc_values1, bc_markers1,
                   x0[j], scale);
      }
      else
      {
        lift_bc<T>(b, *a[j], constants[j], *coeffs[j], bc_values1, bc_markers1,
                   xtl::span<const T>(), scale);
      }
    }
  }
}
//-----------------------------------------------------------------------------
template <typename T>
<<<<<<< HEAD
void lift_bc(const xtl::span<T>& b, const Form<T>& a,
=======
void lift_bc(xtl::span<T> b, const Form<T>& a,
             const xtl::span<const T>& constants, const array2d<T>& coeffs,
>>>>>>> a96eb6d0
             const xtl::span<const T>& bc_values1,
             const std::vector<bool>& bc_markers1, const xtl::span<const T>& x0,
             double scale)
{
  std::shared_ptr<const mesh::Mesh> mesh = a.mesh();
  assert(mesh);
  const int tdim = mesh->topology().dim();
  const std::int32_t num_cells
      = mesh->topology().connectivity(tdim, 0)->num_nodes();

  // Get dofmap for columns and rows of a
  assert(a.function_spaces().at(0));
  assert(a.function_spaces().at(1));
  const graph::AdjacencyList<std::int32_t>& dofmap0
      = a.function_spaces()[0]->dofmap()->list();
  const int bs0 = a.function_spaces()[0]->dofmap()->bs();
  const graph::AdjacencyList<std::int32_t>& dofmap1
      = a.function_spaces()[1]->dofmap()->list();
  const int bs1 = a.function_spaces()[1]->dofmap()->bs();

  const bool needs_permutation_data = a.needs_permutation_data();
  if (needs_permutation_data)
    mesh->topology_mutable().create_entity_permutations();
  const std::vector<std::uint32_t>& cell_info
      = needs_permutation_data ? mesh->topology().get_cell_permutation_info()
                               : std::vector<std::uint32_t>(num_cells);

  for (int i : a.integral_ids(IntegralType::cell))
  {
    const auto& kernel = a.kernel(IntegralType::cell, i);
    const std::vector<std::int32_t>& active_cells
        = a.domains(IntegralType::cell, i);
    _lift_bc_cells(b, mesh->geometry(), kernel, active_cells, dofmap0, bs0,
                   dofmap1, bs1, constants, coeffs, cell_info, bc_values1,
                   bc_markers1, x0, scale);
  }

  if (a.num_integrals(IntegralType::exterior_facet) > 0
      or a.num_integrals(IntegralType::interior_facet) > 0)
  {
    // FIXME: cleanup these calls? Some of the happen internally again.
    mesh->topology_mutable().create_entities(tdim - 1);
    mesh->topology_mutable().create_connectivity(tdim - 1, tdim);
    mesh->topology_mutable().create_entity_permutations();

    const std::vector<std::uint8_t>& perms
        = mesh->topology().get_facet_permutations();
    for (int i : a.integral_ids(IntegralType::exterior_facet))
    {
      const auto& kernel = a.kernel(IntegralType::exterior_facet, i);
      const std::vector<std::int32_t>& active_facets
          = a.domains(IntegralType::exterior_facet, i);
      _lift_bc_exterior_facets(b, *mesh, kernel, active_facets, dofmap0, bs0,
                               dofmap1, bs1, constants, coeffs, cell_info,
                               perms, bc_values1, bc_markers1, x0, scale);
    }

    const std::vector<int> c_offsets = a.coefficient_offsets();
    for (int i : a.integral_ids(IntegralType::interior_facet))
    {
      const auto& kernel = a.kernel(IntegralType::interior_facet, i);
      const std::vector<std::int32_t>& active_facets
          = a.domains(IntegralType::interior_facet, i);
      _lift_bc_interior_facets(b, *mesh, kernel, active_facets, dofmap0, bs0,
                               dofmap1, bs1, constants, coeffs, c_offsets,
                               cell_info, perms, bc_values1, bc_markers1, x0,
                               scale);
    }
  }
}
//-----------------------------------------------------------------------------
} // namespace dolfinx::fem::impl<|MERGE_RESOLUTION|>--- conflicted
+++ resolved
@@ -36,24 +36,15 @@
 /// @param[in] constants Packed constants that appear in `L`
 /// @param[in] coeffs Packed coefficients that appear in `L`
 template <typename T>
-<<<<<<< HEAD
-void assemble_vector(const xtl::span<T>& b, const Form<T>& L);
-=======
 void assemble_vector(xtl::span<T> b, const Form<T>& L,
                      const xtl::span<const T>& constants,
                      const array2d<T>& coeffs);
->>>>>>> a96eb6d0
 
 /// Execute kernel over cells and accumulate result in vector
 template <typename T>
 void assemble_cells(
-<<<<<<< HEAD
-    const xtl::span<T>& b, const mesh::Geometry& geometry,
-    const std::vector<std::int32_t>& active_cells,
-=======
     xtl::span<T> b, const mesh::Geometry& geometry,
     const xtl::span<const std::int32_t>& active_cells,
->>>>>>> a96eb6d0
     const graph::AdjacencyList<std::int32_t>& dofmap, const int bs,
     const std::function<void(T*, const T*, const T*, const double*, const int*,
                              const std::uint8_t*, const std::uint32_t)>& kernel,
@@ -63,13 +54,8 @@
 /// Execute kernel over cells and accumulate result in vector
 template <typename T>
 void assemble_exterior_facets(
-<<<<<<< HEAD
-    const xtl::span<T>& b, const mesh::Mesh& mesh,
-    const std::vector<std::int32_t>& active_facets,
-=======
     xtl::span<T> b, const mesh::Mesh& mesh,
     const xtl::span<const std::int32_t>& active_facets,
->>>>>>> a96eb6d0
     const graph::AdjacencyList<std::int32_t>& dofmap, const int bs,
     const std::function<void(T*, const T*, const T*, const double*, const int*,
                              const std::uint8_t*, const std::uint32_t)>& fn,
@@ -80,14 +66,9 @@
 /// Assemble linear form interior facet integrals into an vector
 template <typename T>
 void assemble_interior_facets(
-<<<<<<< HEAD
-    const xtl::span<T>& b, const mesh::Mesh& mesh,
-    const std::vector<std::int32_t>& active_facets, const fem::DofMap& dofmap,
-=======
     xtl::span<T> b, const mesh::Mesh& mesh,
     const xtl::span<const std::int32_t>& active_facets,
     const fem::DofMap& dofmap,
->>>>>>> a96eb6d0
     const std::function<void(T*, const T*, const T*, const double*, const int*,
                              const std::uint8_t*, const std::uint32_t)>& fn,
     const xtl::span<const T>& constants, const array2d<T>& coeffs,
@@ -116,13 +97,9 @@
 /// @param[in] scale Scaling to apply
 template <typename T>
 void apply_lifting(
-<<<<<<< HEAD
-    const xtl::span<T>& b, const std::vector<std::shared_ptr<const Form<T>>> a,
-=======
     xtl::span<T> b, const std::vector<std::shared_ptr<const Form<T>>> a,
     const std::vector<xtl::span<const T>>& constants,
     const std::vector<const array2d<T>*>& coeffs,
->>>>>>> a96eb6d0
     const std::vector<std::vector<std::shared_ptr<const DirichletBC<T>>>>& bcs1,
     const xtl::span<const T>& x0, double scale);
 
@@ -141,12 +118,8 @@
 /// solution' in a Newton method
 /// @param[in] scale Scaling to apply
 template <typename T>
-<<<<<<< HEAD
-void lift_bc(const xtl::span<T>& b, const Form<T>& a,
-=======
 void lift_bc(xtl::span<T> b, const Form<T>& a,
              const xtl::span<const T>& constants, const array2d<T>& coeffs,
->>>>>>> a96eb6d0
              const xtl::span<const T>& bc_values1,
              const std::vector<bool>& bc_markers1, const xtl::span<const T>& x0,
              double scale);
@@ -561,13 +534,9 @@
 }
 //-----------------------------------------------------------------------------
 template <typename T>
-<<<<<<< HEAD
-void assemble_vector(const xtl::span<T>& b, const Form<T>& L)
-=======
 void assemble_vector(xtl::span<T> b, const Form<T>& L,
                      const xtl::span<const T>& constants,
                      const array2d<T>& coeffs)
->>>>>>> a96eb6d0
 {
   std::shared_ptr<const mesh::Mesh> mesh = L.mesh();
   assert(mesh);
@@ -633,13 +602,8 @@
 //-----------------------------------------------------------------------------
 template <typename T>
 void assemble_cells(
-<<<<<<< HEAD
-    const xtl::span<T>& b, const mesh::Geometry& geometry,
-    const std::vector<std::int32_t>& active_cells,
-=======
     xtl::span<T> b, const mesh::Geometry& geometry,
     const xtl::span<const std::int32_t>& active_cells,
->>>>>>> a96eb6d0
     const graph::AdjacencyList<std::int32_t>& dofmap, const int bs,
     const std::function<void(T*, const T*, const T*, const double*, const int*,
                              const std::uint8_t*, const std::uint32_t)>& kernel,
@@ -685,13 +649,8 @@
 //-----------------------------------------------------------------------------
 template <typename T>
 void assemble_exterior_facets(
-<<<<<<< HEAD
-    const xtl::span<T>& b, const mesh::Mesh& mesh,
-    const std::vector<std::int32_t>& active_facets,
-=======
     xtl::span<T> b, const mesh::Mesh& mesh,
     const xtl::span<const std::int32_t>& active_facets,
->>>>>>> a96eb6d0
     const graph::AdjacencyList<std::int32_t>& dofmap, const int bs,
     const std::function<void(T*, const T*, const T*, const double*, const int*,
                              const std::uint8_t*, const std::uint32_t)>& fn,
@@ -754,14 +713,9 @@
 //-----------------------------------------------------------------------------
 template <typename T>
 void assemble_interior_facets(
-<<<<<<< HEAD
-    const xtl::span<T>& b, const mesh::Mesh& mesh,
-    const std::vector<std::int32_t>& active_facets, const fem::DofMap& dofmap,
-=======
     xtl::span<T> b, const mesh::Mesh& mesh,
     const xtl::span<const std::int32_t>& active_facets,
     const fem::DofMap& dofmap,
->>>>>>> a96eb6d0
     const std::function<void(T*, const T*, const T*, const double*, const int*,
                              const std::uint8_t*, const std::uint32_t)>& fn,
     const xtl::span<const T>& constants, const array2d<T>& coeffs,
@@ -861,13 +815,9 @@
 //-----------------------------------------------------------------------------
 template <typename T>
 void apply_lifting(
-<<<<<<< HEAD
-    const xtl::span<T>& b, const std::vector<std::shared_ptr<const Form<T>>> a,
-=======
     xtl::span<T> b, const std::vector<std::shared_ptr<const Form<T>>> a,
     const std::vector<xtl::span<const T>>& constants,
     const std::vector<const array2d<T>*>& coeffs,
->>>>>>> a96eb6d0
     const std::vector<std::vector<std::shared_ptr<const DirichletBC<T>>>>& bcs1,
     const std::vector<xtl::span<const T>>& x0, double scale)
 {
@@ -920,12 +870,8 @@
 }
 //-----------------------------------------------------------------------------
 template <typename T>
-<<<<<<< HEAD
-void lift_bc(const xtl::span<T>& b, const Form<T>& a,
-=======
 void lift_bc(xtl::span<T> b, const Form<T>& a,
              const xtl::span<const T>& constants, const array2d<T>& coeffs,
->>>>>>> a96eb6d0
              const xtl::span<const T>& bc_values1,
              const std::vector<bool>& bc_markers1, const xtl::span<const T>& x0,
              double scale)
