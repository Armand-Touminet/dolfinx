// Copyright (C) 2020 Jack S. Hale
//
// This file is part of DOLFINx (https://www.fenicsproject.org)
//
// SPDX-License-Identifier:    LGPL-3.0-or-later

#pragma once

<<<<<<< HEAD
#include <dolfinx/fem/evaluate.h>
#include <functional>
#include <utility>
#include <vector>
#include <xtensor/xtensor.hpp>
=======
#include <dolfinx/common/array2d.h>
#include <dolfinx/mesh/Mesh.h>
#include <functional>
#include <utility>
#include <vector>
#include <xtensor/xarray.hpp>
>>>>>>> 4e4d5075
#include <xtl/xspan.hpp>

namespace dolfinx
{

namespace fem
{
template <typename T>
class Constant;

/// Represents a mathematical expression evaluated at a pre-defined set
/// of points on the reference cell. This class closely follows the
/// concept of a UFC Expression.
///
/// This functionality can be used to evaluate a gradient of a Function
/// at quadrature points in all cells. This evaluated gradient can then
/// be used as input in to a non-FEniCS function that calculates a
/// material constitutive model.

template <typename T>
class Expression
{
public:
  /// Create an Expression
  ///
  /// @param[in] coefficients Coefficients in the Expression
  /// @param[in] constants Constants in the Expression
  /// @param[in] mesh
  /// @param[in] X points on reference cell, number of points rows and
  /// tdim cols
  /// @param[in] fn function for tabulating expression
  /// @param[in] value_size size of expression evaluated at single point
  Expression(
      const std::vector<std::shared_ptr<const fem::Function<T>>>& coefficients,
      const std::vector<std::shared_ptr<const fem::Constant<T>>>& constants,
      const std::shared_ptr<const mesh::Mesh>& mesh,
      const xt::xtensor<double, 2>& X,
      const std::function<void(T*, const T*, const T*, const double*)> fn,
      const std::size_t value_size)
      : _coefficients(coefficients), _constants(constants), _mesh(mesh), _x(X),
        _fn(fn), _value_size(value_size)
  {
    // Do nothing
  }

  /// Move constructor
  Expression(Expression&& form) = default;

  /// Destructor
  virtual ~Expression() = default;

  /// Access coefficients
  const std::vector<std::shared_ptr<const fem::Function<T>>>&
  coefficients() const
  {
    return _coefficients;
  }

  /// Offset for each coefficient expansion array on a cell. Used to
  /// pack data for multiple coefficients in a flat array. The last
  /// entry is the size required to store all coefficients.
  std::vector<int> coefficient_offsets() const
  {
    std::vector<int> n{0};
    for (const auto& c : _coefficients)
    {
      if (!c)
        throw std::runtime_error("Not all form coefficients have been set.");
      n.push_back(n.back() + c->function_space()->element()->space_dimension());
    }
    return n;
  }

  /// Evaluate the expression on cells
  /// @param[in] active_cells Cells on which to evaluate the Expression
<<<<<<< HEAD
  /// @param[out] values To store the result. Caller responsible for
  /// correct sizing which should be num_cells rows by
  /// num_points*value_size columns.
=======
  /// @param[out] values A 2D array to store the result. Caller
  /// responsible for correct sizing which should be (num_cells,
  /// num_points * value_size columns).
>>>>>>> 4e4d5075
  template <typename U>
  void eval(const xtl::span<const std::int32_t>& active_cells, U& values) const
  {
    static_assert(std::is_same<T, typename U::value_type>::value,
                  "Expression and array types must be the same");

    // Extract data from Expression
    assert(_mesh);

    // Prepare coefficients and constants
    const array2d<T> coeffs = pack_coefficients(*this);
    const std::vector<T> constant_data = pack_constants(*this);

    const auto& fn = this->get_tabulate_expression();

    // Prepare cell geometry
    const graph::AdjacencyList<std::int32_t>& x_dofmap
        = _mesh->geometry().dofmap();
    const fem::CoordinateElement& cmap = _mesh->geometry().cmap();

    // Prepate cell permutation info
    _mesh->topology_mutable().create_entity_permutations();
    const std::vector<std::uint32_t>& cell_info
        = _mesh->topology().get_cell_permutation_info();

    // FIXME: Add proper interface for num coordinate dofs
    const std::size_t num_dofs_g = x_dofmap.num_links(0);
    const xt::xtensor<double, 2>& x_g = _mesh->geometry().x();

    // Create data structures used in evaluation
    std::vector<double> coordinate_dofs(3 * num_dofs_g);

    // Iterate over cells and 'assemble' into values
    std::vector<T> values_e(this->num_points() * this->value_size(), 0);
    for (std::size_t c = 0; c < active_cells.size(); ++c)
    {
      const std::int32_t cell = active_cells[c];

      auto x_dofs = x_dofmap.links(cell);
      for (std::size_t i = 0; i < x_dofs.size(); ++i)
      {
        std::copy_n(xt::row(x_g, x_dofs[i]).cbegin(), 3,
                    std::next(coordinate_dofs.begin(), 3 * i));
      }

      auto coeff_cell = coeffs.row(cell);
      std::fill(values_e.begin(), values_e.end(), 0.0);
      fn(values_e.data(), coeff_cell.data(), constant_data.data(),
         coordinate_dofs.data());

      for (std::size_t j = 0; j < values_e.size(); ++j)
        values(c, j) = values_e[j];
    }
  }

  /// Get function for tabulate_expression.
  /// @param[out] fn Function to tabulate expression.
  const std::function<void(T*, const T*, const T*, const double*)>&
  get_tabulate_expression() const
  {
    return _fn;
  }

  /// Access constants
  /// @return Vector of attached constants with their names. Names are
  ///   used to set constants in user's c++ code. Index in the vector is
  ///   the position of the constant in the original (nonsimplified) form.
  const std::vector<std::shared_ptr<const fem::Constant<T>>>& constants() const
  {
    return _constants;
  }

  /// Get mesh
  /// @return The mesh
  std::shared_ptr<const mesh::Mesh> mesh() const { return _mesh; }

  /// Get evaluation points on reference cell
  /// @return Evaluation points
  const xt::xtensor<double, 2>& x() const { return _x; }

  /// Get value size
  /// @return value_size
  const std::size_t value_size() const { return _value_size; }

  /// Get number of points
  /// @return number of points
  const std::size_t num_points() const { return _x.shape(0); }

  /// Scalar type (T).
  using scalar_type = T;

private:
  // Coefficients associated with the Expression
  std::vector<std::shared_ptr<const fem::Function<T>>> _coefficients;

  // Constants associated with the Expression
  std::vector<std::shared_ptr<const fem::Constant<T>>> _constants;

  // Function to evaluate the Expression
  std::function<void(T*, const T*, const T*, const double*)> _fn;

  // Evaluation points on reference cell
  xt::xtensor<double, 2> _x;

  // The mesh.
  std::shared_ptr<const mesh::Mesh> _mesh;

  // Evaluation size
  std::size_t _value_size;
};
} // namespace fem
} // namespace dolfinx<|MERGE_RESOLUTION|>--- conflicted
+++ resolved
@@ -6,20 +6,12 @@
 
 #pragma once
 
-<<<<<<< HEAD
-#include <dolfinx/fem/evaluate.h>
-#include <functional>
-#include <utility>
-#include <vector>
-#include <xtensor/xtensor.hpp>
-=======
 #include <dolfinx/common/array2d.h>
 #include <dolfinx/mesh/Mesh.h>
 #include <functional>
 #include <utility>
 #include <vector>
 #include <xtensor/xarray.hpp>
->>>>>>> 4e4d5075
 #include <xtl/xspan.hpp>
 
 namespace dolfinx
@@ -95,15 +87,9 @@
 
   /// Evaluate the expression on cells
   /// @param[in] active_cells Cells on which to evaluate the Expression
-<<<<<<< HEAD
-  /// @param[out] values To store the result. Caller responsible for
-  /// correct sizing which should be num_cells rows by
-  /// num_points*value_size columns.
-=======
   /// @param[out] values A 2D array to store the result. Caller
   /// responsible for correct sizing which should be (num_cells,
   /// num_points * value_size columns).
->>>>>>> 4e4d5075
   template <typename U>
   void eval(const xtl::span<const std::int32_t>& active_cells, U& values) const
   {
