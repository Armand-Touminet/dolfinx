--- conflicted
+++ resolved
@@ -103,13 +103,9 @@
 /// is responsible for calling VecGhostUpdateBegin/End.
 template <typename T>
 void apply_lifting(
-<<<<<<< HEAD
-    const xtl::span<T>& b, const std::vector<std::shared_ptr<const Form<T>>>& a,
-=======
     xtl::span<T> b, const std::vector<std::shared_ptr<const Form<T>>>& a,
     const std::vector<xtl::span<const T>>& constants,
     const std::vector<const array2d<T>*>& coeffs,
->>>>>>> a96eb6d0
     const std::vector<std::vector<std::shared_ptr<const DirichletBC<T>>>>& bcs1,
     const std::vector<xtl::span<const T>>& x0, double scale)
 {
