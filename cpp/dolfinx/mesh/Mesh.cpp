--- conflicted
+++ resolved
@@ -81,8 +81,6 @@
   if (ghost_mode == mesh::GhostMode::shared_vertex)
     throw std::runtime_error("Ghost mode via vertex currently disabled.");
 
-  const fem::ElementDofLayout dof_layout = element.create_dof_layout();
-
   // TODO: This step can be skipped for 'P1' elements
   //
   // Extract topology data, e.g. just the vertices. For P1 geometry this
@@ -90,11 +88,7 @@
   // filtered lists may have 'gaps', i.e. the indices might not be
   // contiguous.
   const graph::AdjacencyList<std::int64_t> cells_topology
-<<<<<<< HEAD
       = mesh::extract_topology({}, elements, cells);
-=======
-      = mesh::extract_topology(element.cell_shape(), dof_layout, cells);
->>>>>>> d2ecfa4a
 
   // Compute the destination rank for cells on this process via graph
   // partitioning. Always get the ghost cells via facet, though these
@@ -110,11 +104,7 @@
 
   // Extract cell 'topology', i.e. the vertices for each cell
   const graph::AdjacencyList<std::int64_t> cells_extracted0
-<<<<<<< HEAD
       = mesh::extract_topology({}, elements, cell_nodes0);
-=======
-      = mesh::extract_topology(element.cell_shape(), dof_layout, cell_nodes0);
->>>>>>> d2ecfa4a
 
   // Build local dual graph for owned cells to apply re-ordering to
   const std::int32_t num_owned_cells
@@ -151,11 +141,7 @@
   // FIXME: Mixed mesh
   for (int e = 1; e < tdim; ++e)
   {
-<<<<<<< HEAD
-    if (elements[0].dof_layout().num_entity_dofs(e) > 0)
-=======
-    if (dof_layout.num_entity_dofs(e) > 0)
->>>>>>> d2ecfa4a
+    if (elements[0].create_dof_layout().num_entity_dofs(e) > 0)
     {
       auto [cell_entity, entity_vertex, index_map]
           = mesh::compute_entities(comm, topology, e);
