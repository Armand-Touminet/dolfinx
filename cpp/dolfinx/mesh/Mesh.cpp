--- conflicted
+++ resolved
@@ -64,16 +64,8 @@
                        const xt::xtensor<double, 2>& x,
                        mesh::GhostMode ghost_mode)
 {
-<<<<<<< HEAD
-  return create_mesh(
-      comm, cells, elements, x, ghost_mode,
-      static_cast<graph::AdjacencyList<std::int32_t> (*)(
-          MPI_Comm, int, int, const graph::AdjacencyList<std::int64_t>&,
-          mesh::GhostMode)>(&mesh::partition_cells_graph));
-=======
-  return create_mesh(comm, cells, element, x, ghost_mode,
+  return create_mesh(comm, cells, elements, x, ghost_mode,
                      create_cell_partitioner());
->>>>>>> cd0ac9a6
 }
 //-----------------------------------------------------------------------------
 Mesh mesh::create_mesh(MPI_Comm comm,
