--- conflicted
+++ resolved
@@ -362,7 +362,6 @@
   // Vector to hold markers for vertices
   std::vector<std::pair<std::int64_t, std::int32_t>> global_to_local_v;
 
-<<<<<<< HEAD
   // Add all vertices attached a ghost cell to `global_to_local_v` with
   // the marker -1
   std::transform(ghost_vertex_set.begin(), ghost_vertex_set.end(),
@@ -376,15 +375,6 @@
   //   cell, add vertex to set of vertices with undetermined ownership
   // - Else, add vertex to `global_to_local_v` with marker '-2' to
   //   indicate that the vertex is owned by the current process
-=======
-  // Any vertices which are in ghost cells set to -1
-  std::unordered_map<std::int64_t, std::int32_t> global_to_local_v;
-  std::transform(
-      ghost_vertex_set.begin(), ghost_vertex_set.end(),
-      std::inserter(global_to_local_v, global_to_local_v.end()),
-      [](auto idx) { return std::pair<std::int64_t, std::int32_t>(idx, -1); });
-
->>>>>>> 66bb0265
   std::vector<std::int64_t> unknown_indices_set;
   for (std::int64_t global_index : local_vertex_set)
   {
@@ -579,33 +569,6 @@
       .array();
 }
 //---------------------------------------------------------------------------------
-<<<<<<< HEAD
-=======
-graph::AdjacencyList<std::int32_t> convert_cells_to_local_indexing(
-    mesh::GhostMode ghost_mode, const graph::AdjacencyList<std::int64_t>& cells,
-    std::int32_t num_local_cells,
-    const std::unordered_map<std::int64_t, std::int32_t>
-        global_to_local_vertices)
-{
-  std::vector<std::int32_t> local_offsets;
-  if (ghost_mode == GhostMode::none)
-  {
-    // Discard ghost cells
-    local_offsets.assign(
-        cells.offsets().begin(),
-        std::next(cells.offsets().begin(), num_local_cells + 1));
-  }
-  else
-    local_offsets.assign(cells.offsets().begin(), cells.offsets().end());
-
-  std::vector<std::int32_t> cells_array_local(local_offsets.back());
-  std::transform(cells.array().begin(),
-                 std::next(cells.array().begin(), cells_array_local.size()),
-                 cells_array_local.begin(),
-                 [&global_to_local_vertices](std::int64_t i) {
-                   return global_to_local_vertices.at(i);
-                 });
->>>>>>> 66bb0265
 
 /// @brief Convert adjacency list edges from global indexing to local
 /// indexing.
