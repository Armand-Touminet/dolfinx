// Copyright (C) 2022 Igor Baratta and Garth N. Wells
//
// This file is part of DOLFINx (https://www.fenicsproject.org)
//
// SPDX-License-Identifier:    LGPL-3.0-or-later

#pragma once

#include "MPI.h"
#include <algorithm>
#include <mpi.h>
#include <vector>
#include <xtl/xspan.hpp>

using namespace dolfinx;

namespace dolfinx::common
{
class IndexMap;

/// @brief A Scatterer supports the MPI scattering and gathering of data
/// that is associated with a common::IndexMap.
///
/// Scatter and gather operations uses MPI neighbourhood collectives.
/// The implementation is designed is for sparse communication patterns,
/// as it typical of patterns based on and IndexMap.
class Scatterer
{
public:
  /// Types of MPI communication pattern used by the Scatterer.
  enum class type
  {
    neighbour, // use MPI neighbourhood collectives
    p2p        // use MPI Isend/Irecv for communication
  };

  /// @brief Create a scatterer
  /// @param[in] map The index map that describes the parallel layout of
  /// data
  /// @param[in] bs The block size of data associated with each index in
  /// `map` that will be scattered/gathered
  Scatterer(const IndexMap& map, int bs);

  /// @brief Start a non-blocking send of owned data to ranks that ghost
  /// the data.
  ///
  /// The communication is completed by calling
  /// Scatterer::scatter_fwd_end. The send and receive buffer should not
  /// be changed until after Scatterer::scatter_fwd_end has been called.
  ///
  /// @param[in] send_buffer Local data associated with each owned local
  /// index to be sent to process where the data is ghosted. It must not
  /// be changed until after a call to Scatterer::scatter_fwd_end. The
  /// order of data in the buffer is given by Scatterer::local_indices.
  /// @param recv_buffer A buffer used for the received data. The
  /// position of ghost entries in the buffer is given by
  /// Scatterer::remote_indices. The buffer must not be
  /// accessed or changed until after a call to
  /// Scatterer::scatter_fwd_end.
  /// @param requests The MPI request handle for tracking the status of
  /// the non-blocking communication
  /// @param[in] type The type of MPI communication pattern used by the
  /// Scatterer, either Scatterer::type::neighbor or Scatterer::type::p2p.
  template <typename T>
  void scatter_fwd_begin(const xtl::span<const T>& send_buffer,
                         const xtl::span<T>& recv_buffer,
                         xtl::span<MPI_Request> requests,
                         Scatterer::type type = type::neighbour) const
  {
    // Return early if there are no incoming or outgoing edges
    if (_sizes_local.empty() and _sizes_remote.empty())
      return;

    switch (type)
    {
    case type::neighbour:
    {
      assert(requests.size() == std::size_t(1));
      MPI_Ineighbor_alltoallv(send_buffer.data(), _sizes_local.data(),
                              _displs_local.data(), MPI::mpi_type<T>(),
                              recv_buffer.data(), _sizes_remote.data(),
                              _displs_remote.data(), MPI::mpi_type<T>(),
                              _comm0.comm(), requests.data());
      break;
    }
    case type::p2p:
    {
      assert(requests.size() == _dest.size() + _src.size());
      for (std::size_t i = 0; i < _src.size(); i++)
        MPI_Irecv(recv_buffer.data() + _displs_remote[i], _sizes_remote[i],
                  MPI::mpi_type<T>(), _src[i], MPI_ANY_TAG, _comm0.comm(),
                  &requests[i]);
      for (std::size_t i = 0; i < _dest.size(); i++)
        MPI_Isend(send_buffer.data() + _displs_local[i], _sizes_local[i],
                  MPI::mpi_type<T>(), _dest[i], 0, _comm0.comm(),
                  &requests[i + _src.size()]);
      break;
    }
    default:
      throw std::runtime_error("Scatter::type not recognized");
      break;
    }
  }

  /// @brief Complete a non-blocking send from the local owner to
  /// process ranks that have the index as a ghost.
  ///
  /// This function completes the communication started by
  /// Scatterer::scatter_fwd_begin.
  ///
  /// @param[in] requests The MPI request handle for tracking the status
  /// of the send
<<<<<<< HEAD
  void scatter_fwd_end(xtl::span<MPI_Request> requests) const
  {
    // Return early if there are no incoming or outgoing edges
    if (_sizes_local.empty() and _sizes_remote.empty())
      return;

    // Wait for communication to complete
    MPI_Waitall(requests.size(), requests.data(), MPI_STATUS_IGNORE);
  }
=======
  void scatter_fwd_end(MPI_Request& request) const;
>>>>>>> 12ee8ac6

  /// @brief Scatter data associated with owned indices to ghosting
  /// ranks.
  ///
  /// @note This function is intended for advanced usage, and in
  /// particular when using CUDA/device-aware MPI.
  ///
  /// @param[in] local_data All data associated with owned indices. Size
  /// is `size_local()` from the IndexMap used to create the scatterer,
  /// multiplied by the block size. The data for each index is blocked.
  /// @param[in] local_buffer Working buffer. The required size is given
  /// by Scatterer::local_buffer_size.
  /// @param[out] remote_buffer Working buffer. The required size is
  /// given by Scatterer::remote_buffer_size.
  /// @param[in] pack_fn Function to pack data from `local_data` into
  /// the send buffer. It is passed as an argument to support
  /// CUDA/device-aware MPI.
  /// @param[in] requests The MPI request handle for tracking the status
  /// of the send
  /// @param[in] type The type of MPI communication pattern used by the
  /// Scatterer, either Scatterer::type::neighbor or Scatterer::type::p2p.
  template <typename T, typename Functor>
  void scatter_fwd_begin(const xtl::span<const T>& local_data,
                         xtl::span<T> local_buffer, xtl::span<T> remote_buffer,
                         Functor pack_fn, xtl::span<MPI_Request> requests,
                         Scatterer::type type = type::neighbour) const
  {
    assert(local_buffer.size() == _local_inds.size());
    assert(remote_buffer.size() == _remote_inds.size());
    pack_fn(local_data, _local_inds, local_buffer);
    scatter_fwd_begin(xtl::span<const T>(local_buffer), remote_buffer, requests,
                      type);
  }

  /// @brief Complete a non-blocking send from the local owner to
  /// process ranks that have the index as a ghost, and unpack  received
  /// buffer into remote data.
  ///
  /// This function completes the communication started by
  /// Scatterer::scatter_fwd_begin.
  ///
  /// @param[in] remote_buffer Working buffer, same used in
  /// Scatterer::scatter_fwd_begin.
  /// @param[out] remote_data Received data associated with the ghost
  /// indices. The order follows the order of the ghost indices in the
  /// IndexMap used to create the scatterer. The size equal to the
  /// number of ghosts in the index map multiplied by the block size.
  /// The data for each index is blocked.
  /// @param[in] unpack_fn Function to unpack the received buffer into
  /// `remote_data`. It is passed as an argument to support
  /// CUDA/device-aware MPI.
  /// @param[in] requests The MPI request handle for tracking the status
  /// of the send
  template <typename T, typename Functor>
  void scatter_fwd_end(const xtl::span<const T>& remote_buffer,
                       xtl::span<T> remote_data, Functor unpack_fn,
                       xtl::span<MPI_Request> requests) const
  {
    assert(remote_buffer.size() == _remote_inds.size());
    assert(remote_data.size() == _remote_inds.size());
    scatter_fwd_end(requests);
    unpack_fn(remote_buffer, _remote_inds, remote_data,
              [](T /*a*/, T b) { return b; });
  }

  /// @brief Scatter data associated with owned indices to ghosting
  /// ranks.
  ///
  /// @param[in] local_data All data associated with owned indices. Size
  /// is `size_local()` from the IndexMap used to create the scatterer,
  /// multiplied by the block size. The data for each index is blocked
  /// @param[out] remote_data Received data associated with the ghost
  /// indices. The order follows the order of the ghost indices in the
  /// IndexMap used to create the scatterer. The size equal to the
  /// number of ghosts in the index map multiplied by the block size.
  /// The data for each index is blocked.
  template <typename T>
  void scatter_fwd(const xtl::span<const T>& local_data,
                   xtl::span<T> remote_data) const
  {
    std::vector<MPI_Request> requests(1, MPI_REQUEST_NULL);
    std::vector<T> local_buffer(local_buffer_size(), 0);
    std::vector<T> remote_buffer(remote_buffer_size(), 0);
    auto pack_fn = [](const auto& in, const auto& idx, auto& out)
    {
      for (std::size_t i = 0; i < idx.size(); ++i)
        out[i] = in[idx[i]];
    };
    scatter_fwd_begin(local_data, xtl::span<T>(local_buffer),
                      xtl::span<T>(remote_buffer), pack_fn,
                      xtl::span<MPI_Request>(requests));

    auto unpack_fn = [](const auto& in, const auto& idx, auto& out, auto op)
    {
      for (std::size_t i = 0; i < idx.size(); ++i)
        out[idx[i]] = op(out[idx[i]], in[i]);
    };

    scatter_fwd_end(xtl::span<const T>(remote_buffer), remote_data, unpack_fn,
                    xtl::span<MPI_Request>(requests));
  }

  /// @brief Start a non-blocking send of ghost data to ranks that own
  /// the data.
  ///
  /// The communication is completed by calling
  /// Scatterer::scatter_rev_end. The send and receive buffers should not
  /// be changed until after Scatterer::scatter_rev_end has been called.
  ///
  /// @param[in] send_buffer Data associated with each ghost index. This
  /// data is sent to process that owns the index. It must not be
  /// changed until after a call to Scatterer::scatter_ref_end.
  /// @param recv_buffer Buffer used for the received data. The position
  /// of owned indices in the buffer is given by
  /// Scatterer::local_indices. Scatterer::local_displacements()[i] is
  /// the location of the first entry in `recv_buffer` received from
  /// neighbourhood rank i. The number of entries received from
  /// neighbourhood rank i is Scatterer::local_displacements()[i + 1] -
  /// Scatterer::local_displacements()[i]. `recv_buffer[j]` is the data
  /// associated with the index Scatterer::local_indices()[j] in the
  /// index map.
  ///
  /// The buffer must not be accessed or changed until after a call to
  /// Scatterer::scatter_fwd_end.
  /// @param requests The MPI request handle for tracking the status of
  /// the non-blocking communication
  /// @param[in] type The type of MPI communication pattern used by the
  /// Scatterer, either Scatterer::type::neighbor or Scatterer::type::p2p.
  template <typename T>
  void scatter_rev_begin(const xtl::span<const T>& send_buffer,
                         const xtl::span<T>& recv_buffer,
                         xtl::span<MPI_Request> requests,
                         Scatterer::type type = type::neighbour) const
  {
    // Return early if there are no incoming or outgoing edges
    if (_sizes_local.empty() and _sizes_remote.empty())
      return;

    // // Send and receive data

    switch (type)
    {
    case type::neighbour:
    {
      assert(requests.size() == 1);
      MPI_Ineighbor_alltoallv(send_buffer.data(), _sizes_remote.data(),
                              _displs_remote.data(), MPI::mpi_type<T>(),
                              recv_buffer.data(), _sizes_local.data(),
                              _displs_local.data(), MPI::mpi_type<T>(),
                              _comm1.comm(), &requests[0]);
      break;
    }
    case type::p2p:
    {
      assert(requests.size() == _dest.size() + _src.size());
      // Start non-blocking send from this process to ghost owners.
      for (std::size_t i = 0; i < _dest.size(); i++)
        MPI_Irecv(recv_buffer.data() + _displs_local[i], _sizes_local[i],
                  MPI::mpi_type<T>(), _dest[i], MPI_ANY_TAG, _comm0.comm(),
                  &requests[i]);
      // Start non-blocking receive from neighbor process for which an owned
      // index is a ghost.
      for (std::size_t i = 0; i < _src.size(); i++)
        MPI_Isend(send_buffer.data() + _displs_remote[i], _sizes_remote[i],
                  MPI::mpi_type<T>(), _src[i], 0, _comm0.comm(),
                  &requests[i + _dest.size()]);
      break;
    }
    default:
      throw std::runtime_error("Scatter::type not recognized");
      break;
    }
  }

  /// @brief End the reverse scatter communication.
  ///
  /// This function must be called after Scatterer::scatter_rev_begin.
  /// The buffers passed to Scatterer::scatter_rev_begin must not be
  /// modified until after the function has been called.
  ///
  /// @param[in] request The handle used when calling
  /// Scatterer::scatter_rev_begin
  void scatter_rev_end(xtl::span<MPI_Request> request) const;

  /// @brief Scatter data associated with ghost indices to owning ranks.
  ///
  /// @note This function is intended for advanced usage, and in
  /// particular when using CUDA/device-aware MPI.
  ///
  /// @tparam T The data type to send
  /// @tparam BinaryOp The reduction to perform when reducing data
  /// received from ghosting ranks to the value associated with the
  /// index on the owner
  /// @tparam Functor1 The pack function
  /// @tparam Functor2 The unpack function
  ///
  /// @param[in] remote_data Received data associated with the ghost
  /// indices. The order follows the order of the ghost indices in the
  /// IndexMap used to create the scatterer. The size equal to the
  /// number of ghosts in the index map multiplied by the block size.
  /// The data for each index is blocked.
  /// @param[out] local_buffer Working buffer. The requires size is given
  /// by Scatterer::local_buffer_size.
  /// @param[out] remote_buffer Working buffer. The requires size is
  /// given by Scatterer::remote_buffer_size.
  /// @param[in] pack_fn Function to pack data from `local_data` into
  /// the send buffer. It is passed as an argument to support
  /// CUDA/device-aware MPI.
  /// @param request The MPI request handle for tracking the status of
  /// the non-blocking communication
  /// @param[in] type The type of MPI communication pattern used by the
  /// Scatterer, either Scatterer::type::neighbor or Scatterer::type::p2p.
  template <typename T, typename Functor>
  void scatter_rev_begin(const xtl::span<const T>& remote_data,
                         xtl::span<T> remote_buffer, xtl::span<T> local_buffer,
                         Functor pack_fn, xtl::span<MPI_Request> request,
                         Scatterer::type type = type::neighbour) const
  {
    assert(local_buffer.size() == _local_inds.size());
    assert(remote_buffer.size() == _remote_inds.size());
    pack_fn(remote_data, _remote_inds, remote_buffer);
    scatter_rev_begin(xtl::span<const T>(remote_buffer), local_buffer, request,
                      type);
  }

  /// @brief End the reverse scatter communication, and unpack the received
  /// local buffer into local data.
  ///
  /// This function must be called after Scatterer::scatter_rev_begin.
  /// The buffers passed to Scatterer::scatter_rev_begin must not be
  /// modified until after the function has been called.
  /// @param[in] local_buffer Working buffer. Same buffer should be used in
  /// Scatterer::scatter_rev_begin.
  /// @param[out] local_data All data associated with owned indices.
  /// Size is `size_local()` from the IndexMap used to create the
  /// scatterer, multiplied by the block size. The data for each index
  /// is blocked.
  /// @param[in] unpack_fn Function to unpack the receive buffer into
  /// `local_data`. It is passed as an argument to support
  /// CUDA/device-aware MPI.
  /// @param[in] op The reduction operation when accumulating received
  /// values. To add the received values use `std::plus<T>()`.
  /// @param[in] request The handle used when calling
  /// Scatterer::scatter_rev_begin
  template <typename T, typename Functor, typename BinaryOp>
  void scatter_rev_end(const xtl::span<const T>& local_buffer,
                       xtl::span<T> local_data, Functor unpack_fn, BinaryOp op,
                       xtl::span<MPI_Request> request)
  {
    assert(local_buffer.size() == _local_inds.size());
    assert(_local_inds.size() <= local_data.size());
    scatter_rev_end(request);
    unpack_fn(local_buffer, _local_inds, local_data, op);
  }

  /// @brief Scatter data associated with ghost indices to ranks that
  /// own the indices.
  template <typename T, typename BinaryOp>
  void scatter_rev(xtl::span<T> local_data,
                   const xtl::span<const T>& remote_data, BinaryOp op)
  {
    std::vector<T> local_buffer(local_buffer_size(), 0);
    std::vector<T> remote_buffer(remote_buffer_size(), 0);
    auto pack_fn = [](const auto& in, const auto& idx, auto& out)
    {
      for (std::size_t i = 0; i < idx.size(); ++i)
        out[i] = in[idx[i]];
    };
    auto unpack_fn = [](const auto& in, const auto& idx, auto& out, auto op)
    {
      for (std::size_t i = 0; i < idx.size(); ++i)
        out[idx[i]] = op(out[idx[i]], in[i]);
    };
    std::vector<MPI_Request> request(1, MPI_REQUEST_NULL);
    scatter_rev_begin(remote_data, xtl::span<T>(remote_buffer),
                      xtl::span<T>(local_buffer), pack_fn,
                      xtl::span<MPI_Request>(request));
    scatter_rev_end(xtl::span<const T>(local_buffer), local_data, unpack_fn, op,
                    xtl::span<MPI_Request>(request));
  }

  /// @brief Size of buffer for local data (owned and shared) used in
  /// forward and reverse communication
  /// @return The required buffer size
  std::int32_t local_buffer_size() const noexcept;

  /// @brief Buffer size for remote data (ghosts) used in forward and
  /// reverse communication
  /// @return The required buffer size
  std::int32_t remote_buffer_size() const noexcept;

  /// Return a vector of local indices (owned) used to pack/unpack local data.
  /// These indices are grouped by neighbor process (process for which an index
  /// is a ghost).
  const std::vector<std::int32_t>& local_indices() const noexcept;

  /// Return a vector of remote indices (ghosts) used to pack/unpack ghost
  /// data. These indices are grouped by neighbor process (ghost owners).
  const std::vector<std::int32_t>& remote_indices() const noexcept;

  /// @brief The number values (block size) to send per index in the
  /// common::IndexMap use to create the scatterer
  /// @return The block size
  int bs() const noexcept;

private:
  // Block size
  int _bs;

  // Communicator where the source ranks own the indices in the callers
  // halo, and the destination ranks 'ghost' indices owned by the
  // caller. I.e.,
  // - in-edges (src) are from ranks that own my ghosts
  // - out-edges (dest) go to ranks that 'ghost' my owned indices
  dolfinx::MPI::Comm _comm0;

  // Communicator where the source ranks have ghost indices that are
  // owned by the caller, and the destination ranks are the owners of
  // indices in the callers halo region. I.e.,
  // - in-edges (src) are from ranks that 'ghost' my owned indicies
  // - out-edges (dest) are to the owning ranks of my ghost indices
  dolfinx::MPI::Comm _comm1;

  // Permutation indices used to pack and unpack ghost data (remote)
  std::vector<std::int32_t> _remote_inds;

  // Number of remote indices (ghosts) for each neighbor process
  std::vector<int> _sizes_remote;

  // Displacements of remote data for mpi scatter and gather
  std::vector<int> _displs_remote;

  // Permutation indices used to pack and unpack local shared data
  // (owned indices that are shared with other processes). Indices are
  // grouped by neighbor process.
  std::vector<std::int32_t> _local_inds;

  // Number of local shared indices per neighbor process
  std::vector<int> _sizes_local;

  // Displacements of local data for mpi scatter and gather
  std::vector<int> _displs_local;

  // Set of ranks that own ghosts
  // FIXME: Should we store the index map instead?
  std::vector<int> _src;

  // Set of ranks ghost owned indices
  // FIXME: Should we store the index map instead?
  std::vector<int> _dest;
};
} // namespace dolfinx::common<|MERGE_RESOLUTION|>--- conflicted
+++ resolved
@@ -110,19 +110,7 @@
   ///
   /// @param[in] requests The MPI request handle for tracking the status
   /// of the send
-<<<<<<< HEAD
-  void scatter_fwd_end(xtl::span<MPI_Request> requests) const
-  {
-    // Return early if there are no incoming or outgoing edges
-    if (_sizes_local.empty() and _sizes_remote.empty())
-      return;
-
-    // Wait for communication to complete
-    MPI_Waitall(requests.size(), requests.data(), MPI_STATUS_IGNORE);
-  }
-=======
-  void scatter_fwd_end(MPI_Request& request) const;
->>>>>>> 12ee8ac6
+  void scatter_fwd_end(xtl::span<MPI_Request> request) const;
 
   /// @brief Scatter data associated with owned indices to ghosting
   /// ranks.
