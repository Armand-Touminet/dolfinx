// Copyright (C) 2022 Igor Baratta and Garth N. Wells
//
// This file is part of DOLFINx (https://www.fenicsproject.org)
//
// SPDX-License-Identifier:    LGPL-3.0-or-later

#include "Scatterer.h"
#include "IndexMap.h"
#include "sort.h"
#include <algorithm>
#include <mpi.h>
#include <numeric>

using namespace dolfinx;
using namespace dolfinx::common;

//-----------------------------------------------------------------------------
Scatterer::Scatterer(const IndexMap& map, int bs)
    : _bs(bs), _comm0(MPI_COMM_NULL), _comm1(MPI_COMM_NULL), _src(map.src()),
      _dest(map.dest())
{
  if (map.overlapped())
  {
    // Get source (owner of ghosts) and destination (processes that
    // ghost an owned index) ranks
    const std::vector<int>& src_ranks = map.src();
    const std::vector<int>& dest_ranks = map.dest();

    // Check that src and dest ranks are unique and sorted
    assert(std::is_sorted(src_ranks.begin(), src_ranks.end()));
    assert(std::is_sorted(dest_ranks.begin(), dest_ranks.end()));

    // Create communicators with directed edges:
    // (0) owner -> ghost,
    // (1) ghost -> owner
    MPI_Comm comm0;
    MPI_Dist_graph_create_adjacent(
        map.comm(), src_ranks.size(), src_ranks.data(), MPI_UNWEIGHTED,
        dest_ranks.size(), dest_ranks.data(), MPI_UNWEIGHTED, MPI_INFO_NULL,
        false, &comm0);
    _comm0 = dolfinx::MPI::Comm(comm0, false);

    MPI_Comm comm1;
    MPI_Dist_graph_create_adjacent(
        map.comm(), dest_ranks.size(), dest_ranks.data(), MPI_UNWEIGHTED,
        src_ranks.size(), src_ranks.data(), MPI_UNWEIGHTED, MPI_INFO_NULL,
        false, &comm1);
    _comm1 = dolfinx::MPI::Comm(comm1, false);

    // Build permutation array that sorts ghost indices by owning rank
    const std::vector<int>& owners = map.owners();
    std::vector<std::int32_t> perm(owners.size());
    std::iota(perm.begin(), perm.end(), 0);
    dolfinx::argsort_radix<std::int32_t>(owners, perm);

    // Sort (i) ghost indices and (ii) ghost index owners by rank
    // (using perm array)
    const std::vector<std::int64_t>& ghosts = map.ghosts();
    std::vector<int> owners_sorted(owners.size());
    std::vector<std::int64_t> ghosts_sorted(owners.size());
    std::transform(perm.begin(), perm.end(), owners_sorted.begin(),
                   [&owners](auto idx) { return owners[idx]; });
    std::transform(perm.begin(), perm.end(), ghosts_sorted.begin(),
                   [&ghosts](auto idx) { return ghosts[idx]; });

    // For data associated with ghost indices, packed by owning
    // (neighbourhood) rank, compute sizes and displacements. I.e.,
    // when sending ghost index data from this rank to the owning
    // ranks, disp[i] is the first entry in the buffer sent to
    // neighbourhood rank i, and disp[i + 1] - disp[i] is the number
    // of values sent to rank i.
    _sizes_remote.resize(src_ranks.size(), 0);
    _displs_remote.resize(src_ranks.size() + 1, 0);
    std::vector<std::int32_t>::iterator begin = owners_sorted.begin();
    for (std::size_t i = 0; i < src_ranks.size(); i++)
    {
      auto upper = std::upper_bound(begin, owners_sorted.end(), src_ranks[i]);
      int num_ind = std::distance(begin, upper);
      _displs_remote[i + 1] = _displs_remote[i] + num_ind;
      _sizes_remote[i] = num_ind;
      begin = upper;
    }

    // For data associated with owned indices that are ghosted by
    // other ranks, compute the size and displacement arrays. When
    // sending data associated with ghost indices to the owner, these
    // size and displacement arrays are for the receive buffer.

    // Compute sizes and displacements of local data (how many local
    // elements to be sent/received grouped by neighbors)
    _sizes_local.resize(dest_ranks.size());
    _displs_local.resize(_sizes_local.size() + 1);
    _sizes_remote.reserve(1);
    _sizes_local.reserve(1);
    MPI_Neighbor_alltoall(_sizes_remote.data(), 1, MPI_INT32_T,
                          _sizes_local.data(), 1, MPI_INT32_T, _comm1.comm());
    std::partial_sum(_sizes_local.begin(), _sizes_local.end(),
                     std::next(_displs_local.begin()));

    assert((std::int32_t)ghosts_sorted.size() == _displs_remote.back());
    assert((std::int32_t)ghosts_sorted.size() == _displs_remote.back());

    // Send ghost global indices to owning rank, and receive owned
    // indices that are ghosts on other ranks
    std::vector<std::int64_t> recv_buffer(_displs_local.back(), 0);
    MPI_Neighbor_alltoallv(ghosts_sorted.data(), _sizes_remote.data(),
                           _displs_remote.data(), MPI_INT64_T,
                           recv_buffer.data(), _sizes_local.data(),
                           _displs_local.data(), MPI_INT64_T, _comm1.comm());

    const std::array<std::int64_t, 2> range = map.local_range();
#ifndef NDEBUG
    // Check that all received indice are within the owned range
    std::for_each(recv_buffer.begin(), recv_buffer.end(),
                  [range](auto idx)
                  { assert(idx >= range[0] and idx < range[1]); });
#endif

    // Scale sizes and displacements by block size
    {
      auto rescale = [](auto& x, int bs)
      {
        std::transform(x.begin(), x.end(), x.begin(),
                       [bs](auto e) { return e *= bs; });
      };
      rescale(_sizes_local, bs);
      rescale(_displs_local, bs);
      rescale(_sizes_remote, bs);
      rescale(_displs_remote, bs);
    }

    // Expand local indices using block size and convert it from
    // global to local numbering
    _local_inds.resize(recv_buffer.size() * _bs);
    std::int64_t offset = range[0] * _bs;
    for (std::size_t i = 0; i < recv_buffer.size(); i++)
      for (int j = 0; j < _bs; j++)
        _local_inds[i * _bs + j] = (recv_buffer[i] * _bs + j) - offset;

    // Expand remote indices using block size
    _remote_inds.resize(perm.size() * _bs);
    for (std::size_t i = 0; i < perm.size(); i++)
      for (int j = 0; j < _bs; j++)
        _remote_inds[i * _bs + j] = perm[i] * _bs + j;
  }
}
//-----------------------------------------------------------------------------
<<<<<<< HEAD
void Scatterer::scatter_rev_end(xtl::span<MPI_Request> request) const
=======
void Scatterer::scatter_fwd_end(MPI_Request& request) const
{
  // Return early if there are no incoming or outgoing edges
  if (_sizes_local.empty() and _sizes_remote.empty())
    return;

  // Wait for communication to complete
  MPI_Wait(&request, MPI_STATUS_IGNORE);
}
//-----------------------------------------------------------------------------
void Scatterer::scatter_rev_end(MPI_Request& request) const
>>>>>>> 12ee8ac6
{
  // Return early if there are no incoming or outgoing edges
  if (_sizes_local.empty() and _sizes_remote.empty())
    return;

  // Wait for communication to complete
  MPI_Waitall(request.size(), request.data(), MPI_STATUS_IGNORE);
}
//-----------------------------------------------------------------------------
std::int32_t Scatterer::local_buffer_size() const noexcept
{
  return _local_inds.size();
};
//-----------------------------------------------------------------------------
std::int32_t Scatterer::remote_buffer_size() const noexcept
{
  return _remote_inds.size();
};
//-----------------------------------------------------------------------------
const std::vector<std::int32_t>& Scatterer::local_indices() const noexcept
{
  return _local_inds;
}
//-----------------------------------------------------------------------------
const std::vector<std::int32_t>& Scatterer::remote_indices() const noexcept
{
  return _remote_inds;
}
//-----------------------------------------------------------------------------
int Scatterer::bs() const noexcept { return _bs; }
//-----------------------------------------------------------------------------<|MERGE_RESOLUTION|>--- conflicted
+++ resolved
@@ -145,21 +145,17 @@
   }
 }
 //-----------------------------------------------------------------------------
-<<<<<<< HEAD
-void Scatterer::scatter_rev_end(xtl::span<MPI_Request> request) const
-=======
-void Scatterer::scatter_fwd_end(MPI_Request& request) const
+void Scatterer::scatter_fwd_end(xtl::span<MPI_Request> request) const
 {
   // Return early if there are no incoming or outgoing edges
   if (_sizes_local.empty() and _sizes_remote.empty())
     return;
 
   // Wait for communication to complete
-  MPI_Wait(&request, MPI_STATUS_IGNORE);
+  MPI_Waitall(request.size(), request.data(), MPI_STATUS_IGNORE);
 }
 //-----------------------------------------------------------------------------
-void Scatterer::scatter_rev_end(MPI_Request& request) const
->>>>>>> 12ee8ac6
+void Scatterer::scatter_rev_end(xtl::span<MPI_Request> request) const
 {
   // Return early if there are no incoming or outgoing edges
   if (_sizes_local.empty() and _sizes_remote.empty())
