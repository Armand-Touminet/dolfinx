--- conflicted
+++ resolved
@@ -75,15 +75,10 @@
 
 import numpy as np
 import ufl
-<<<<<<< HEAD
-from dolfinx import Constant, DirichletBC, FunctionSpace, RectangleMesh, fem, plot
-from dolfinx.fem import locate_dofs_topological
-=======
 from dolfinx import fem, plot
-from dolfinx.fem import (DirichletBC, Function, FunctionSpace,
+from dolfinx.fem import (Constant, DirichletBC, Function, FunctionSpace,
                          locate_dofs_topological)
 from dolfinx.generation import RectangleMesh
->>>>>>> 5bd3516e
 from dolfinx.io import XDMFFile
 from dolfinx.mesh import CellType, GhostMode, locate_entities_boundary
 from mpi4py import MPI
