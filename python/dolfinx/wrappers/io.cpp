--- conflicted
+++ resolved
@@ -133,23 +133,14 @@
            { return MPICommWrapper(self.comm()); });
 
   // dolfinx::io::VTKFile
-<<<<<<< HEAD
-  py::class_<dolfinx::io::VTKFile, std::shared_ptr<dolfinx::io::VTKFile>>
-      vtk_file(m, "VTKFile");
-
-  vtk_file
-      .def(py::init(
-               [](std::string filename)
-               { return std::make_unique<dolfinx::io::VTKFile>(filename); }),
-           py::arg("filename"))
-=======
   py::class_<dolfinx::io::VTKFile, std::shared_ptr<dolfinx::io::VTKFile>>(
       m, "VTKFile")
-      .def(py::init([](const MPICommWrapper comm, const std::string& filename,
-                       const std::string& mode) {
-             return std::make_unique<dolfinx::io::VTKFile>(comm.get(),
-                                                              filename, mode);
-           }),
+      .def(py::init(
+               [](const MPICommWrapper comm, const std::string& filename,
+                  const std::string& mode) {
+                 return std::make_unique<dolfinx::io::VTKFile>(comm.get(),
+                                                               filename, mode);
+               }),
            py::arg("comm"), py::arg("filename"), py::arg("mode"))
       .def("__enter__",
            [](std::shared_ptr<dolfinx::io::VTKFile>& self) { return self; })
@@ -157,7 +148,6 @@
            [](dolfinx::io::VTKFile& self, py::object exc_type,
               py::object exc_value, py::object traceback) { self.close(); })
       .def("close", &dolfinx::io::VTKFile::close)
->>>>>>> a5673eef
       .def("write",
            py::overload_cast<const std::vector<std::reference_wrapper<
                                  const dolfinx::fem::Function<double>>>&,
