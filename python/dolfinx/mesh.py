# Copyright (C) 2017-2021 Chris N. Richardson and Garth N. Wells
#
# This file is part of DOLFINx (https://www.fenicsproject.org)
#
# SPDX-License-Identifier:    LGPL-3.0-or-later
"""Creation, refining and marking of meshes"""

import types
import typing

import numpy as np

import ufl
from dolfinx import cpp as _cpp
<<<<<<< HEAD
from dolfinx.cpp.mesh import (CellType, GhostMode, build_dual_graph, cell_dim,
                              compute_boundary_facets, compute_interface_facets,
=======
from dolfinx.cpp.mesh import (CellType, DiagonalType, GhostMode,
                              build_dual_graph, cell_dim,
                              compute_boundary_facets,
>>>>>>> f8a5c01a
                              compute_incident_entities, compute_midpoints,
                              create_cell_partitioner, create_meshtags)

from mpi4py import MPI as _MPI

__all__ = ["create_meshtags", "locate_entities", "locate_entities_boundary",
           "refine", "create_mesh", "create_meshtags", "MeshTags", "CellType",
           "GhostMode", "build_dual_graph", "cell_dim", "compute_midpoints",
<<<<<<< HEAD
           "compute_boundary_facets", "compute_interface_facets",
           "compute_incident_entities", "create_cell_partitioner"]
=======
           "compute_boundary_facets", "compute_incident_entities", "create_cell_partitioner",
           "create_interval", "create_unit_interval", "create_rectangle", "create_unit_square",
           "create_box", "create_unit_cube"]
>>>>>>> f8a5c01a


class Mesh(_cpp.mesh.Mesh):
    """A class for representing meshes. Mesh objects are not generally
    created using this class directly."""

    def __init__(self, comm: _MPI.Comm, topology: _cpp.mesh.Topology,
                 geometry: _cpp.mesh.Geometry, domain: ufl.Mesh):
        super().__init__(comm, topology, geometry)
        self._ufl_domain = domain
        domain._ufl_cargo = self

    @classmethod
    def from_cpp(cls, obj, domain: ufl.Mesh):
        """Create Mesh object from a C++ Mesh object"""
        obj._ufl_domain = domain
        obj.__class__ = Mesh
        domain._ufl_cargo = obj
        return obj

    def ufl_cell(self) -> ufl.Cell:
        """Return the UFL cell type"""
        return ufl.Cell(self.topology.cell_name(), geometric_dimension=self.geometry.dim)

    def ufl_domain(self) -> ufl.Mesh:
        """Return the ufl domain corresponding to the mesh."""
        return self._ufl_domain


def locate_entities(mesh: Mesh, dim: int, marker: types.FunctionType) -> np.ndarray:
    """Compute mesh entities satisfying a geometric marking function

    Parameters
    ----------
    mesh
        The mesh
    dim
        The topological dimension of the mesh entities to consider
    marker
        A function that takes an array of points `x` with shape ``(gdim,
        num_points)`` and returns an array of booleans of length
        ``num_points``, evaluating to `True` for entities to be located.

    Returns
    -------
    numpy.ndarray
        Indices (local to the process) of marked mesh entities.

    """

    return _cpp.mesh.locate_entities(mesh, dim, marker)


def locate_entities_boundary(mesh: Mesh, dim: int, marker: types.FunctionType) -> np.ndarray:
    """Compute mesh entities that are connected to an owned boundary
    facet and satisfy a geometric marking function

    For vertices and edges, in parallel this function will not
    necessarily mark all entities that are on the exterior boundary. For
    example, it is possible for a process to have a vertex that lies on
    the boundary without any of the attached facets being a boundary
    facet. When used to find degrees-of-freedom, e.g. using
    fem.locate_dofs_topological, the function that uses the data
    returned by this function must typically perform some parallel
    communication.

    Parameters
    ----------
    mesh
        The mesh
    dim
        The topological dimension of the mesh entities to consider
    marker
        A function that takes an array of points `x` with shape ``(gdim,
        num_points)`` and returns an array of booleans of length
        ``num_points``, evaluating to `True` for entities to be located.

    Returns
    -------
    numpy.ndarray
        Indices (local to the process) of marked mesh entities.

    """

    return _cpp.mesh.locate_entities_boundary(mesh, dim, marker)


_uflcell_to_dolfinxcell = {
    "interval": CellType.interval,
    "triangle": CellType.triangle,
    "quadrilateral": CellType.quadrilateral,
    "tetrahedron": CellType.tetrahedron,
    "hexahedron": CellType.hexahedron
}

_meshtags_types = {
    np.int8: _cpp.mesh.MeshTags_int8,
    np.int32: _cpp.mesh.MeshTags_int32,
    np.int64: _cpp.mesh.MeshTags_int64,
    np.double: _cpp.mesh.MeshTags_double
}


def refine(mesh: Mesh, edges: np.ndarray = None, redistribute: bool = True) -> Mesh:
    """Refine a mesh

    Parameters
    ----------
    mesh
        The mesh from which to build a refined mesh
    edges
        Optional argument to specify which edges should be refined. If
        not supplied uniform refinement is applied.
    redistribute
        Optional argument to redistribute the refined mesh if mesh is a
        distributed mesh.

    Returns
    -------
    Mesh
        A refined mesh
    """
    if edges is None:
        mesh_refined = _cpp.refinement.refine(mesh, redistribute)
    else:
        mesh_refined = _cpp.refinement.refine(mesh, edges, redistribute)

    coordinate_element = mesh._ufl_domain.ufl_coordinate_element()
    domain = ufl.Mesh(coordinate_element)
    return Mesh.from_cpp(mesh_refined, domain)


def add_ghosts(mesh, dest):
    """Create new mesh with attached ghost layer."""
    new_mesh = _cpp.mesh.add_ghosts(mesh, dest)
    coordinate_element = mesh._ufl_domain.ufl_coordinate_element()
    domain = ufl.Mesh(coordinate_element)
    return Mesh.from_cpp(new_mesh, domain)


def create_mesh(comm: _MPI.Comm, cells: typing.Union[np.ndarray, _cpp.graph.AdjacencyList_int64],
                x: np.ndarray, domain: ufl.Mesh, ghost_mode=GhostMode.shared_facet,
                partitioner=_cpp.mesh.create_cell_partitioner()) -> Mesh:
    """
    Create a mesh from topology and geometry arrays

    comm
        The MPI communicator
    cells
        The cells of the mesh
    x
        The mesh geometry ('node' coordinates),  with shape ``(gdim,
        num_nodes)``
    domain
        The UFL mesh
    ghost_mode
        The ghost mode used in the mesh partitioning
    partitioner
        Function that computes the parallel distribution of cells across
        MPI ranks

    """
    ufl_element = domain.ufl_coordinate_element()
    cell_shape = ufl_element.cell().cellname()
    cell_degree = ufl_element.degree()
    cmap = _cpp.fem.CoordinateElement(_uflcell_to_dolfinxcell[cell_shape], cell_degree)
    try:
        mesh = _cpp.mesh.create_mesh(comm, cells, cmap, x, ghost_mode, partitioner)
    except TypeError:
        mesh = _cpp.mesh.create_mesh(comm, _cpp.graph.AdjacencyList_int64(np.cast['int64'](cells)),
                                     cmap, x, ghost_mode, partitioner)
    domain._ufl_cargo = mesh
    return Mesh.from_cpp(mesh, domain)


def MeshTags(mesh: Mesh, dim: int, indices: np.ndarray, values: np.ndarray) -> typing.Union[
        _cpp.mesh.MeshTags_double, _cpp.mesh.MeshTags_int32]:
    """Create a MeshTag for a set of mesh entities.

    Parameters
    ----------
    mesh
        The mesh
    dim
        The topological dimension of the mesh entity
    indices
        The entity indices (local to process)
    values
        The corresponding value for each entity
    """

    if isinstance(values, int):
        assert np.can_cast(values, np.int32)
        values = np.full(indices.shape, values, dtype=np.int32)
    elif isinstance(values, float):
        values = np.full(indices.shape, values, dtype=np.double)

    dtype = values.dtype.type
    if dtype not in _meshtags_types.keys():
        raise KeyError("Datatype {} of values array not recognised".format(dtype))

    fn = _meshtags_types[dtype]
    return fn(mesh, dim, indices.astype(np.int32), values)


def create_interval(comm: _MPI.Comm, nx: int, points: list, ghost_mode=GhostMode.shared_facet,
                    partitioner=_cpp.mesh.create_cell_partitioner()) -> Mesh:
    """Create an interval mesh

    Parameters
    ----------
    comm
        MPI communicator
    nx
        Number of cells
    point
        Coordinates of the end points
    ghost_mode
        The ghost mode used in the mesh partitioning. Options are
        `GhostMode.none' and `GhostMode.shared_facet`.
    partitioner
        Partitioning function to use for determining the parallel
        distribution of cells across MPI ranks

    """
    domain = ufl.Mesh(ufl.VectorElement("Lagrange", "interval", 1))
    mesh = _cpp.mesh.create_interval(comm, nx, points, ghost_mode, partitioner)
    return Mesh.from_cpp(mesh, domain)


def create_unit_interval(comm: _MPI.Comm, nx: int, ghost_mode=GhostMode.shared_facet,
                         partitioner=_cpp.mesh.create_cell_partitioner()) -> Mesh:
    """Create a mesh on the unit interval

    Parameters
    ----------
    comm
        MPI communicator
    nx
        Number of cells
    ghost_mode
        The ghost mode used in the mesh partitioning. Options are
        `GhostMode.none' and `GhostMode.shared_facet`.
    partitioner
        Partitioning function to use for determining the parallel
        distribution of cells across MPI ranks

    """
    return create_interval(comm, nx, [0.0, 1.0], ghost_mode, partitioner)


def create_rectangle(comm: _MPI.Comm, points: typing.List[np.array], n: list, cell_type=CellType.triangle,
                     ghost_mode=GhostMode.shared_facet, partitioner=_cpp.mesh.create_cell_partitioner(),
                     diagonal: DiagonalType = DiagonalType.right) -> Mesh:
    """Create rectangle mesh

    Parameters
    ----------
    comm
        MPI communicator
    points
        Coordinates of the lower-left and upper-right corners of the
        rectangle
    n
        Number of cells in each direction
    cell_type
        The cell type
    ghost_mode
        The ghost mode used in the mesh partitioning
    partitioner
        Function that computes the parallel distribution of cells across
        MPI ranks
    diagonal
        Direction of diagonal of triangular meshes. The options are
        'left', 'right', 'crossed', 'left/right', 'right/left'

    """

    domain = ufl.Mesh(ufl.VectorElement("Lagrange", cell_type.name, 1))
    mesh = _cpp.mesh.create_rectangle(comm, points, n, cell_type, ghost_mode, partitioner, diagonal)
    return Mesh.from_cpp(mesh, domain)


def create_unit_square(comm: _MPI.Comm, nx: int, ny: int, cell_type=CellType.triangle,
                       ghost_mode=GhostMode.shared_facet, partitioner=_cpp.mesh.create_cell_partitioner(),
                       diagonal: DiagonalType = DiagonalType.right) -> Mesh:
    """Create a mesh of a unit square

    Parameters
    ----------
    comm
        MPI communicator
    nx
        Number of cells in "x" direction
    ny
        Number of cells in "y" direction
    cell_type
        The cell type
    ghost_mode
        The ghost mode used in the mesh partitioning
    partitioner
        Function that computes the parallel distribution of cells across
        MPI ranks
    diagonal
        Direction of diagonal

    """
    return create_rectangle(comm, [np.array([0.0, 0.0, 0.0]),
                                   np.array([1.0, 1.0, 0.0])], [nx, ny], cell_type, ghost_mode,
                            partitioner, diagonal)


def create_box(comm: _MPI.Comm, points: typing.List[np.array], n: list,
               cell_type=CellType.tetrahedron,
               ghost_mode=GhostMode.shared_facet,
               partitioner=_cpp.mesh.create_cell_partitioner()) -> Mesh:
    """Create box mesh

    Parameters
    ----------
    comm
        MPI communicator
    points
        Coordinates of the 'lower-left' and 'upper-right' corners of the
        box
    n
        List of cells in each direction
    cell_type
        The cell type
    ghost_mode
        The ghost mode used in the mesh partitioning
    partitioner
        Function that computes the parallel distribution of cells across
        MPI ranks

    """
    domain = ufl.Mesh(ufl.VectorElement("Lagrange", cell_type.name, 1))
    mesh = _cpp.mesh.create_box(comm, points, n, cell_type, ghost_mode, partitioner)
    return Mesh.from_cpp(mesh, domain)


def create_unit_cube(comm: _MPI.Comm, nx: int, ny: int, nz: int, cell_type=CellType.tetrahedron,
                     ghost_mode=GhostMode.shared_facet, partitioner=_cpp.mesh.create_cell_partitioner()) -> Mesh:
    """Create a mesh of a unit cube

    Parameters
    ----------
    comm
        MPI communicator
    nx
        Number of cells in "x" direction
    ny
        Number of cells in "y" direction
    nz
        Number of cells in "z" direction
    cell_type
        The cell type
    ghost_mode
        The ghost mode used in the mesh partitioning
    partitioner
        Function that computes the parallel distribution of cells across
        MPI ranks

    """
    return create_box(comm, [np.array([0.0, 0.0, 0.0]), np.array(
        [1.0, 1.0, 1.0])], [nx, ny, nz], cell_type, ghost_mode, partitioner)<|MERGE_RESOLUTION|>--- conflicted
+++ resolved
@@ -12,14 +12,9 @@
 
 import ufl
 from dolfinx import cpp as _cpp
-<<<<<<< HEAD
-from dolfinx.cpp.mesh import (CellType, GhostMode, build_dual_graph, cell_dim,
-                              compute_boundary_facets, compute_interface_facets,
-=======
 from dolfinx.cpp.mesh import (CellType, DiagonalType, GhostMode,
                               build_dual_graph, cell_dim,
-                              compute_boundary_facets,
->>>>>>> f8a5c01a
+                              compute_boundary_facets, compute_interface_facets,
                               compute_incident_entities, compute_midpoints,
                               create_cell_partitioner, create_meshtags)
 
@@ -28,14 +23,9 @@
 __all__ = ["create_meshtags", "locate_entities", "locate_entities_boundary",
            "refine", "create_mesh", "create_meshtags", "MeshTags", "CellType",
            "GhostMode", "build_dual_graph", "cell_dim", "compute_midpoints",
-<<<<<<< HEAD
-           "compute_boundary_facets", "compute_interface_facets",
-           "compute_incident_entities", "create_cell_partitioner"]
-=======
-           "compute_boundary_facets", "compute_incident_entities", "create_cell_partitioner",
-           "create_interval", "create_unit_interval", "create_rectangle", "create_unit_square",
-           "create_box", "create_unit_cube"]
->>>>>>> f8a5c01a
+           "compute_boundary_facets", "compute_incident_entities", "compute_interface_facets",
+           "create_cell_partitioner", "create_interval", "create_unit_interval",
+           "create_rectangle", "create_unit_square", "create_box", "create_unit_cube"]
 
 
 class Mesh(_cpp.mesh.Mesh):
