--- conflicted
+++ resolved
@@ -107,14 +107,13 @@
 
   // dolfin::Mesh
   py::class_<dolfin::Mesh, std::shared_ptr<dolfin::Mesh>, dolfin::Variable>(
-<<<<<<< HEAD
       m, "Mesh", py::dynamic_attr(), "DOLFIN Mesh object")
       .def(py::init<const dolfin::Mesh &>())
       .def(py::init([](const MPICommWrapper comm) {
         return std::make_unique<dolfin::Mesh>(comm.get());
       }))
       .def(py::init(
-          [](const MPICommWrapper comm, dolfin::CellType::Type type,
+          [](const MPICommWrapper comm, dolfin::mesh::CellType::Type type,
              Eigen::Ref<const Eigen::Matrix<double, Eigen::Dynamic,
                                             Eigen::Dynamic, Eigen::RowMajor>>
                  geometry,
@@ -124,21 +123,6 @@
             return std::make_unique<dolfin::Mesh>(comm.get(), type, geometry,
                                                   topology);
           }))
-=======
-    m, "Mesh", py::dynamic_attr(), "DOLFIN Mesh object")
-    .def(py::init<const dolfin::Mesh&>())
-    .def(py::init([](const MPICommWrapper comm) {
-          return std::make_unique<dolfin::Mesh>(comm.get());
-        }))
-    .def(py::init([](const MPICommWrapper comm, dolfin::mesh::CellType::Type type,
-                     Eigen::Ref<const Eigen::Matrix<double, Eigen::Dynamic, Eigen::Dynamic,
-                     Eigen::RowMajor>> geometry,
-                     Eigen::Ref<const Eigen::Matrix<std::int32_t, Eigen::Dynamic,
-                     Eigen::Dynamic, Eigen::RowMajor>>
-                     topology) {
-                    return std::make_unique<dolfin::Mesh>(comm.get(), type, geometry, topology);
-                  }))
->>>>>>> 45e6f574
       .def("bounding_box_tree", &dolfin::Mesh::bounding_box_tree)
       .def("cells",
            [](const dolfin::Mesh &self) {
@@ -178,21 +162,12 @@
                dolfin::Mesh::topology,
            "Mesh topology", py::return_value_policy::reference_internal)
       .def("type",
-<<<<<<< HEAD
-           (const dolfin::CellType &(dolfin::Mesh::*)() const) &
+           (const dolfin::mesh::CellType &(dolfin::Mesh::*)() const) &
                dolfin::Mesh::type,
            py::return_value_policy::reference)
       .def("ufl_id", [](const dolfin::Mesh &self) { return self.id(); })
       .def("cell_name", [](const dolfin::Mesh &self) {
-        return dolfin::CellType::type2string(self.type().cell_type());
-=======
-           (const dolfin::mesh::CellType& (dolfin::Mesh::*)() const)
-               & dolfin::Mesh::type,
-           py::return_value_policy::reference)
-      .def("ufl_id", [](const dolfin::Mesh& self) { return self.id(); })
-      .def("cell_name", [](const dolfin::Mesh& self) {
         return dolfin::mesh::CellType::type2string(self.type().cell_type());
->>>>>>> 45e6f574
       });
 
   // dolfin::MeshConnectivity class
@@ -267,22 +242,9 @@
       .def("normal", &dolfin::Facet::normal);
 
   // dolfin::mesh::Cell
-  py::class_<dolfin::mesh::Cell, std::shared_ptr<dolfin::mesh::Cell>, dolfin::MeshEntity>(
-      m, "Cell", "DOLFIN Cell object")
-<<<<<<< HEAD
+  py::class_<dolfin::mesh::Cell, std::shared_ptr<dolfin::mesh::Cell>,
+             dolfin::MeshEntity>(m, "Cell", "DOLFIN Cell object")
       .def(py::init<const dolfin::Mesh &, std::size_t>())
-      .def("distance", &dolfin::Cell::distance)
-      .def("facet_area", &dolfin::Cell::facet_area)
-      .def("h", &dolfin::Cell::h)
-      .def("inradius", &dolfin::Cell::inradius)
-      .def("normal", &dolfin::Cell::normal)
-      .def("circumradius", &dolfin::Cell::circumradius)
-      .def("radius_ratio", &dolfin::Cell::radius_ratio)
-      .def("volume", &dolfin::Cell::volume)
-      .def("get_vertex_coordinates",
-           [](const dolfin::Cell &self) {
-=======
-      .def(py::init<const dolfin::Mesh&, std::size_t>())
       .def("distance", &dolfin::mesh::Cell::distance)
       .def("facet_area", &dolfin::mesh::Cell::facet_area)
       .def("h", &dolfin::mesh::Cell::h)
@@ -292,8 +254,7 @@
       .def("radius_ratio", &dolfin::mesh::Cell::radius_ratio)
       .def("volume", &dolfin::mesh::Cell::volume)
       .def("get_vertex_coordinates",
-           [](const dolfin::mesh::Cell& self) {
->>>>>>> 45e6f574
+           [](const dolfin::mesh::Cell &self) {
              std::vector<double> x;
              self.get_vertex_coordinates(x);
              return x;
