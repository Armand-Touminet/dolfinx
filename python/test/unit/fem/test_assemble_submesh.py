--- conflicted
+++ resolved
@@ -154,7 +154,6 @@
     A_square_mesh, b_square_mesh, s_square_mesh = assemble_forms_0(
         square_mesh, space, k)
 
-<<<<<<< HEAD
     assert(np.isclose(A_submesh.norm(), A_square_mesh.norm()))
     assert(np.isclose(b_submesh.norm(), b_square_mesh.norm()))
     assert(np.isclose(s_submesh, s_square_mesh))
@@ -661,9 +660,4 @@
     A.assemble()
 
     # TODO Check value
-    assert(np.isclose(A.norm(), 1.7447838930175097))
-=======
-    assert np.isclose(A_submesh.norm(), A_square_mesh.norm())
-    assert np.isclose(b_submesh.norm(), b_square_mesh.norm())
-    assert np.isclose(s_submesh, s_square_mesh)
->>>>>>> bde8ba4f
+    assert(np.isclose(A.norm(), 1.7447838930175097))