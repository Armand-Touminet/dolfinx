--- conflicted
+++ resolved
@@ -155,18 +155,9 @@
     def boundary(x):
         return numpy.logical_or(x[0] < 1.0e-6, x[0] > 1.0 - 1.0e-6)
 
-<<<<<<< HEAD
-    bdofsV = dolfinx.fem.locate_dofs_geometrical(V, boundary)
-    u_bc = dolfinx.Constant(mesh, PETSc.ScalarType(1))
-    bc = dolfinx.fem.dirichletbc.DirichletBC(u_bc, bdofsV, V)
-=======
     bdofsV = locate_dofs_geometrical(V, boundary)
-
-    u_bc = Function(V)
-    with u_bc.vector.localForm() as u_local:
-        u_local.set(1.0)
-    bc = DirichletBC(u_bc, bdofsV)
->>>>>>> 5bd3516e
+    u_bc = Constant(mesh, PETSc.ScalarType(1))
+    bc = DirichletBC(u_bc, bdofsV, V)
 
     # Assemble and apply 'global' lifting of bcs
     A = assemble_matrix(a)
@@ -181,8 +172,6 @@
     set_bc(f, [bc])
 
     # Assemble vector and apply lifting of bcs during assembly
-    b = assemble_vector(L)
-    b.ghostUpdate(addv=PETSc.InsertMode.ADD, mode=PETSc.ScatterMode.REVERSE)
     b_bc = assemble_vector(L)
     apply_lifting(b_bc, [a], [[bc]])
     b_bc.ghostUpdate(addv=PETSc.InsertMode.ADD, mode=PETSc.ScatterMode.REVERSE)
